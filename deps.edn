{
 :deps {
<<<<<<< HEAD
        persistent-sorted-set           {:mvn/version "0.1.2"}
        org.clojure/clojure             {:mvn/version "1.10.3"}
        org.lmdbjava/lmdbjava           {:mvn/version "0.8.1"}
        com.taoensso/nippy              {:mvn/version "3.1.1"}
        org.roaringbitmap/RoaringBitmap {:mvn/version "0.9.3"}
=======
        org.clojure/clojure   {:mvn/version "1.10.3"}
        org.lmdbjava/lmdbjava {:mvn/version "0.8.1"}
        com.taoensso/nippy    {:mvn/version "3.1.1"} 
        persistent-sorted-set/persistent-sorted-set {:mvn/version "0.1.2"}
        org.graalvm.nativeimage/svm {:mvn/version "21.0.0.2"}
        
>>>>>>> 9ce7bed9
        }

 :aliases {
           :1.9 {
                 :override-deps {
                                 org.clojure/clojure {:mvn/version "1.9.0"}
                                 }
                 }

           :1.10 {
                  :override-deps {
                                  org.clojure/clojure {:mvn/version "1.10.0"}
                                  }
                  }

           :dev {
                 :extra-paths ["dev" "target/classes"]
                 :extra-deps  {
                               org.clojure/tools.namespace {:mvn/version "0.2.11"}
                               }
                 }

           :test {
                  :extra-paths ["test"]
                  :extra-deps  {
                                }
                  }

           :repl {
                  :extra-deps {
                               cider/cider-nrepl           {:mvn/version "0.21.1"}
                               nrepl/nrepl                 {:mvn/version "0.6.0"}
                               org.clojure/tools.namespace {:mvn/version "0.2.11"}
                               }
                  :main-opts  [
                               "-m" "nrepl.cmdline" "--middleware" "[cider.nrepl/cider-middleware]"
                               ]
                  }

           :datomic {
                     :extra-deps {
                                  com.datomic/datomic-free {:mvn/version "0.9.5697"}
                                  }
                     }
           }
 }<|MERGE_RESOLUTION|>--- conflicted
+++ resolved
@@ -1,19 +1,11 @@
 {
  :deps {
-<<<<<<< HEAD
-        persistent-sorted-set           {:mvn/version "0.1.2"}
-        org.clojure/clojure             {:mvn/version "1.10.3"}
-        org.lmdbjava/lmdbjava           {:mvn/version "0.8.1"}
-        com.taoensso/nippy              {:mvn/version "3.1.1"}
-        org.roaringbitmap/RoaringBitmap {:mvn/version "0.9.3"}
-=======
         org.clojure/clojure   {:mvn/version "1.10.3"}
         org.lmdbjava/lmdbjava {:mvn/version "0.8.1"}
-        com.taoensso/nippy    {:mvn/version "3.1.1"} 
+        com.taoensso/nippy    {:mvn/version "3.1.1"}
         persistent-sorted-set/persistent-sorted-set {:mvn/version "0.1.2"}
         org.graalvm.nativeimage/svm {:mvn/version "21.0.0.2"}
-        
->>>>>>> 9ce7bed9
+        org.roaringbitmap/RoaringBitmap {:mvn/version "0.9.3"}
         }
 
  :aliases {
