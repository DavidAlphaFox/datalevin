# Change Log

<<<<<<< HEAD
## WIP
### Added
- [KV] Expose LMDB dupsort functionality as the following list functions:
    * `open-list-dbi`
    * `put-list-items`
    * `del-list-items`
    * `visit-list`
    * `get-list`
    * `list-count`
    * `in-list?`
    * `list-range`
    * `list-range-count`
    * `list-range-filter`
    * `list-range-first`
    * `list-range-some`
    * `list-range-filter-count`
    * `visit-list-range`
- [KV] `key-range` function that returns a range of keys only.
- [KV] `datalevin/kv-meta` dbi to keep information, such as dbi flags, etc.

### Changed
- [KV] Upgrade LMDB to the latest, now tracking mdb.master branch, as it
  includes important fixes, such as
  https://bugs.openldap.org/show_bug.cgi?id=9723
- [KV] Store Spillable data in sub-dbs rather than in individual db, to prevent
  file handle exhaustion
- [Datalog] Store triples in list dbis, to avoid repeating first element of triple.

### Improved
- [Datalog] Query performance improvement by using mutable collections
  whenever appropriate.
=======
## 0.8.5 (2023-02-13)
### Added
- [KV] added tuple data type that accepts a vector of scalar values. This
  supports range queries, i.e. having expected ordering by first element, then
  second element, and so on. This is useful, for example, as path keys for
  indexing content inside documents. When used in keys, the same 511 bytes
  limitation applies.
- [Datalog] added heterogeneous tuple `:db/tupleTypes` and homogeneous tuples
  `:db/tupleType` type. Unlike Datomic, the number of elements in a tuple are
  not limited to 8, as long as they fit inside a 496 bytes buffer. In addition,
  instead of using `nil` to indicate minimal value like in Datomic, one can use
  `:db.value/sysMin` or `:db.value/sysMax` to indicate minimal or maximal
  values, useful for range queries. #167
 - [Main] dynamic var `*datalevin-data-readers*` to support loading custom tag
   literals. (thx @respatialized)
### Fixed
- [Main] dump and load big integers.
### Improved
- [Datalog] avoid unnecessary caching, improve transaction speed up to 25% for
large transactions.
- [Native] upgrade Graalvm to 22.3.1
- [Native] static build on Linux. #185
- [Lib] update deps.
>>>>>>> 9b1ee2a1

## 0.8.4 (2023-01-20)
### Fixed
- [Datalog] error when large `:db/fulltext` value is added then removed in the
  same transaction.

## 0.8.2 (2023-01-19)
### Fixed
- [Search] `search-utils/create-ngram-token-filter` now works. #164
- [Datalog] large datom value may throw off full-text indexing. #177

## 0.8.1 (2023-01-19)
### Fixed
- [Datalog] intermittent `:db/fulltext` values transaction error. #177

## 0.8.0 (2023-01-19)
### Changed
- [Search] **Breaking** search index storage format change. Data re-indexing is
  necessary.
### Improved
- [Search] significant indexing speed and space usage improvement: for default
  setting, 5X faster bulk load speed; 2 orders of magnitude faster
  `remove-doc` and 10X disk space reduction; when term positions and offsets are
  indexed: 3X faster bulk load and 40 percent space reduction.
- [Search] added caching for term and document index access, resulting in 5
  percent query speed improvement on average, 35 percent improvement at median.
### Added
- [Search] `:index-position?` option to indicate whether to record term
  positions inside documents, default `false`.
- [Search] `:check-exist?` argument to `add-doc`indicate whether to check the
  existence of the document in the index, default `true`. Set it to `false` when
  importing data to improve ingestion speed.
### Fixed
- [Datalog] increasing indexing time problem for `:db/fulltext` values. #151
- [Search] error when indexing huge documents.
- [KV] spillable results exception in certain cases.
### Removed
- [Search] `doc-refs` function.
- [Search] `search-index-writer` as well as related `write` and
  `commit`functions for client/server, as it makes little sense to bulk load
  documents across network.

## 0.7.12 (2023-01-11)
### Fixed
- [Native] allow native compilation on apple silicon
- [Datalog] db print-method. (thx @den1k)

## 0.7.11 (2023-01-09)
### Fixed
- [Datalog] intermittent concurrent transaction problems

## 0.7.10 (2023-01-09)
### Fixed
- [CI] adjust CI workflow for the latest Graalvm

## 0.7.9 (2023-01-09)
### Improved
- [Datalog] moved entity and transaction ids from 32 bits to 64 bits integers, supporting much larger DB. #144
- [Datalog] wrapped `transact!` inside `with-transaction` to ensure ACID and improved performance
- [Native] updated to the latest Graalvm 22.3.0. #174

## 0.7.8 (2023-01-04)
### Fixed
- [KV] `get-range` regression when results are used in `sequence`. #172
### Improved
- [Datalog] Ported all applicable Datascript improvements since 0.8.13 up to now
  (1.4.0). Notably, added composite tuples feature, new pull implementation,
  many bug fixes and performance improvements. #3, #57, #168
- bump deps

## 0.7.6 (2022-12-16)
### Fixed
- [Server] error when granting permission to a db created by `create-database`
  instead of being created by opening a connection URI
### Improved
- [Datalog] avoid printing all datoms when print a db
- [Doc] clarify that `db-name` is unique on the server. (thx @dvingo)

## 0.7.5 (2022-12-16)
### Improved
- avoid `(random-uuid)`, since not every one is on Clojure 1.11 yet.

## 0.7.4 (2022-12-15)
### Fixed
- typo prevent build on CI

## 0.7.3 (2022-12-15)
### Fixed
- [KV] spill test that prevents tests on MacOS CI from succeeding.

## 0.7.2 (2022-12-15)
### Fixed
- [KV] broken deleteOnExit for temporary files

## 0.7.1 (2022-12-15)
### Improved
- [KV] clean up spill files

## 0.7.0
### Added
- [Platform] embedded library support for Apple Silicon.
- [KV] A new range function `range-seq` that has similar signature as
  `get-range`, but returns a `Seqable`, which lazily reads data items into
  memory in batches (controlled by `:batch-size` option). It should be used
  inside `with-open` for proper cleanup. #108
- [KV] The existent eager range functions, `get-range` and `range-filter`, now
  automatically spill to disk when memory pressure is high. The results, though
  mutable, still implement `IPersistentVector`, so there is no API level
  change. The spill-to-disk behavior is controlled by `spill-opts` option map
  when opening the db, allowing `:spill-threshold` and `:spill-root` options.
### Improved
- [KV] write performance improvement
### Changed
- [KV] Upgrade LMDB to 0.9.29

## 0.6.29
### Added
- [Client] `:client-opts` option map that is passed to the client when opening remote databases.
### Fixed
- [KV] `with-transaction-kv` does not drop prior data when DB is resizing.
- [Datalog] `with-transaction` does not drop prior data when DB is resizing.

## 0.6.28
### Improved
- [Native] Add github action runner image ubuntu-20.04 to avoid using too new a
  glibc version (2.32) that does not exist on most people's machines.

## 0.6.27
### Fixed
- [KV] `with-transaction-kv` does not crash when DB is resizing.

## 0.6.26
### Added
- [KV] `with-transaction-kv` macro to expose explicit transactions for KV
  database. This allows arbitrary code within a transaction to achieve
  atomicity, e.g. to implement compare-and-swap semantics, etc, #110
- [Datalog] `with-transaction` macro, the same as the above for Datalog database
- [KV]`abort-transact-kv` function to rollback writes from within an explicit KV transaction.
- [Datalog] `abort-transact` function, same for Datalog transaction.
- [Pod] Missing `visit` function
### Improved
- [Server] Smaller memory footprint
- bump deps

## 0.6.22
### Added
- [Datalog] `fulltext-datoms` function that return datoms found by full
  text search query, #157
### Fixed
- [Search] Don't throw for blank search query, return `nil` instead, #158
- [Datalog] Correctly handle transacting empty string as a full text value, #159
### Improved
- Datalevin is now usable in deps.edn, #98 (thx @ieugen)

## 0.6.21
### Fixed
- [Datalog] Caching issue introduced in 0.6.20 (thx @cgrand)

## 0.6.20
### Added
- [Pod] `entity` and `touch` function to babashka pod, these return regular
  maps, as the `Entity` type does not exist in a babashka script. #148 (thx
  @ngrunwald)
- [Datalog] `:timeout` option to terminate on deadline for query/pull. #150 (thx
  @cgrand).

## 0.6.19
### Changed
- [Datalog] Entity equality requires DB identity in order to better support
  reactive applications, #146 (thx @den1k)
### Improved
- bump deps

## 0.6.18
### Fixed
- [Search] corner case of search in document collection containing only one term, #143
- [Datalog] entity IDs has smaller than expected range, now they cover full 32 bit integer range, #140
### Added
- [Datalog] Persistent `max-tx`, #142

## 0.6.17
### Added
- [Datalog] `tx-data->simulated-report` to obtain a transaction report without actually persisting the changes. (thx @TheExGenesis)
- [KV] Support `:bigint` and `:bigdec` data types, corresponding to
  `java.math.BigInteger` and `java.math.BigDecimal`, respectively.
- [Datalog] Support `:db.type/bigdec` and `:db.type/bigint`, correspondingly, #138.
### Improved
 - Better documentation so that cljdoc can build successfully. (thx @lread)

## 0.6.16
### Added
- [Datalog] Additional arity to `update-schema` to allow renaming attributes. #131
- [Search] `clear-docs` function to wipe out search index, as it might be faster
  to rebuild search index than updating individual documents sometimes. #132
- `datalevin.constants/*data-serializable-classes*` dynamic var, which can be
  used for `binding` if additional Java classes are to be serialized as part of
  the default `:data` data type. #134
### Improved
- [Datalog] Allow passing option map as `:kv-opts` to underlying KV store when `create-conn`
- bump deps
### Fixed
- [Datalog] `clear` function on server. #133
### Changed
- [Datalog] Changed `:search-engine` option map key to `:search-opts` for consistency [**Breaking**]

## 0.6.15
### Improved
- [Search] Handle empty documents
- [Datalog] Handle safe schema migration, #1, #128
- bump deps
### Added
- [KV] visitor function for `visit` can return a special value `:datalevin/terminate-visit` to stop the visit.

## 0.6.14
### Fixed
- Fixed adding created-at schema item for upgrading Datalog DB from prior 0.6.4 (thx @jdf-id-au)
### Changed
- [**breaking**] Simplified `open-dbi` signature to take an option map instead
### Added
- `:validate-data?` option for `open-dbi`, `create-conn` etc., #121

## 0.6.13
### Fixed
- Schema update regression. #124
### Added
- `:domain` option to `new-search-engine`, so multiple search engines can
  coexist in the same `dir`, each with its own domain, a string. #112

## 0.6.12
### Fixed
- Server failure to update max-eid regression, #123
### Added
- Added an arity to `update-schema` to allow removal of attributes if they are
  not associated with any datoms, #99

## 0.6.11
### Fixed
- Search add-doc error when alter existing docs

## 0.6.10
### Improved
- Persistent server session that survives restarts without affecting clients, #119
- More robust server error handling

## 0.6.9
### Fixed
- Query cache memory leak, #118 (thx @panterarocks49)
- Entity retraction not removing `:db/updated-at` datom, #113
### Added
- `datalevin.search-utils` namespace with some utility functions to customize
  search, #105 (thx @ngrunwald)

## 0.6.8
## Fixed
- Add `visit` KV function to `core` name space
- Handle concurrent `add-doc` for the same doc ref
## Improved
- Bump deps

## 0.6.7
## Fixed
- Handle Datalog float data type, #88
### Improved
- Allow to use all classes in Babashka pods

## 0.6.6
### Improved
- Dump and load Datalog option map
- Dump and load `inter-fn`
- Dump and load regex
- Pass search engine option map to Datalog store

## 0.6.5
### Fixed
- Make configurable analyzer available to client/server

## 0.6.4
### Fixed
- Dot form Java interop regression in query, #103
### Added
- Option to pass an analyzer to search engine, #102
- `:auto-entity-time?` Datalog DB creation option, so entities can optionally have
  `:db/created-at` and `:db/updated-at` values added and maintained
  automatically by the system during transaction, #86
### Improved
- Dependency bump

## 0.6.3
### Added
- `doc-count` function returns the number of documents in the search index
- `doc-refs` function returns a seq of `doc-ref` in the search index
### Improved
- `datalevin.core/copy` function can copy Datalog database directly.

## 0.6.1
### Added
- `doc-indexed?` function
### Improved
- `add-doc` can update existing doc
- `open-kv` function allows LMDB flags, #100

## 0.6.0
### Added
- Built-in full-text search engine, #27
- Key-value database `visit` function to do arbitrary things upon seeing a
  value in a range

### Fixed
- [**breaking**]`:instant` handles dates before 1970 correctly, #94. The storage
  format of `:instant` type has been changed. For existing Datalog DB containing
  `:db.type/instant`, dumping as a Datalog DB using the old version of dtlv, then
  loading the data is required; For existing key-value DB containing `:instant`
  type, specify `:instant-pre-06` instead to read the data back in, then write
  them out as `:instant` to upgrade to the current format.

### Improved
- Improve read performance by adding a cursor pool and switch to a more
  lightweight transaction pool
- Dependency bump

## 0.5.31
### Fixed
- Create pod client side `defpodfn` so it works in non-JVM.
### Added
- `load-edn` for dtlv, useful for e.g. loading schema from a file, #101

## 0.5.30
###  Fixed
- Serialized writes for concurrent transactions, #83
### Added
- `defpodfn` macro to define a query function that can be used in babashka pod, #85

## 0.5.29
### Fixed
- Update `max-aid` after schema update (thx @den1k)

## 0.5.28
### Improved
- Updated dependencies, particularly fixed sci version (thx @borkdude)

## 0.5.27
### Fixed
- occasional LMDB crash during multiple threads write or abrupt exit

## 0.5.26
### Improved
- Update graalvm version
### Fixed
- Exception handling in copy

## 0.5.24
### Fixed
- Handle scalar result in remote queries
### Improved
- Server asks client to reconnect if the server is restarted and client
  reconnects automatically when doing next request

## 0.5.23
### Improved
- Bump versions of all dependency

## 0.5.22
### Improved
- More robust handling of abrupt network disconnections
- Automatically maintain the required number of open connections, #68
### Added
- Options to specify the number of connections in the client connection pool
  and to set the time-out for server requests

## 0.4.44
### Fixed
- Backport the dump/load fix from 0.5.20

## 0.5.20
### Fixed
- Dumping/loading Datalog store handles raw bytes correctly

## 0.5.19
### Improved
- Remove client immediately when `disconnect` message is received, clean up
  resources afterwards, so a logically correct number of clients can be obtained
  in the next API call on slow machines.

## 0.5.18
### Fixed
- Occasional server message write corruptions in busy network traffic on Linux.

## 0.5.17
### Added
- JVM uberjar release for download
### Changed
- JVM library is now Java 8 compatible, #69
### Improved
- Auto switch to local transaction preparation if something is wrong with remote
  preparation (e.g. problem with serialization)

## 0.5.16
### Improved
- Do most of transaction data preparation remotely to reduce traffic
### Fixed
- Handle entity serialization, fix #66

## 0.5.15
### Changed
- Allow a single client to have multiple open databases at the same time
- Client does not open db implicitly, user needs to open db explicitly
### Fixed
- New `create-conn` should override the old, fix #65

## 0.5.14
### Added
- `DTLV_LIB_EXTRACT_DIR` environment variable to allow customization of native
  libraries extraction location.
### Improved
- Use clj-easy/graal-build-time, in anticipation of GraalVM 22.

## 0.5.13

### Improved
- Better robust jar layout for `org.clojars.huahaiy/datalevin-native`

## 0.5.10
### Added
- Release artifact `org.clojars.huahaiy/datalevin-native` on clojars, for
  depending on Datalevin while compiling GraalVM native image. User
  no longer needs to manually compile Datalevin C libraries.

## 0.5.9
### Improved
- Only check to refersh db cache at user facing namespaces, so internal db
  calls work with a consistent db view
- Replace unnecessary expensive calls such as `db/-search` or `db/-datoms` with
  cheaper calls to improve remote store access speed.
- documentation

## 0.5.8

### Improved
- More robust build

## 0.5.5

### Improved
- Wrap all LMDB flags as keywords

## 0.5.4
### Fixed
- Don't do AOT in library, to avoid deps error due to exclusion of graal
### Improved
- Expose all LMDB flags in JVM version of kv store

## 0.5.3
### Added
- Transparent networked client/server mode with role based access control. #46
  and #61
- `dtlv exec` takes input from stdin when no argument is given.
### Improved
- When open db, throw exception when lacking proper file permission

## 0.4.40
### Added
- Transactable entity [Thanks @den1k, #48]
- `clear` function to clear Datalog db

## 0.4.35
### Fixed
- Native uses the same version of LMDB as JVM, #58

## 0.4.32
### Improved
- Remove GraalVM and dtlv specific deps from JVM library jar
- Update deps

## 0.4.31
### Improved
- More robust dependency management
### Fixed
- Replacing giant values, this requires Java 11 [#56]

## 0.4.30
### Fixed
- Transaction of multiple instances of bytes [#52, Thanks @den1k]
- More reflection config in dtlv
- Benchmark deps

## 0.4.29
### Fixed
- Correct handling of rule clauses in dtlv
- Documentation clarification that we do not support "db as a value"

## 0.4.28
### Added
- Datafy/nav for entity [Thanks @den1k]
- Some datom convenience functions, e.g. `datom-eav`, `datom-e`, etc.
### Changed
- Talk to Babashka pods client in transit+json

## 0.4.27
### Added
- Exposed more functions to Babashka pod

## 0.4.26
### Added
- Native Datalevin can now work as a Babashka pod

## 0.4.23
### Added
- Compile to native on Windows and handle Windows path correctly
- `close-db` convenience function to close a Datalog db

## 0.4.21
### Changed
- Compile to Java 8 bytecode instead of 11 to have wider compatibility
- Use UTF-8 throughout for character encoding

## 0.4.20
### Improved
- Improve dtlv REPL (doc f) display

## 0.4.19
### Improved
- Provide Datalevin C source as a zip to help compiling native Datalevin dependency

## 0.4.17
### Improved
- Minor improvement on the command line tool

## 0.4.16
### Changed
- Native image now bundles LMDB

## 0.4.13
### Fixed
- Handle list form in query properly in command line shell [#42]

## 0.4.4
### Changed
- Consolidated all user facing functions to `datalevin.core`, so users don't have to understand and require different namespaces in order to use all features.

## 0.4.0
### Changed
- [**Breaking**] Removed AEV index, as it is not used in query. This reduces storage
  and improves write speed.
- [**Breaking**] Change VAE index to VEA, in preparation for new query engine. Now
  all indices have the same order, just rotated, so merge join is more likely.
- [**Breaking**] Change `open-lmdb` and `close-lmdb` to `open-kv` and `close-kv`,
  `lmdb/transact` to `lmdb/transact-kv`, so they are consistent, easier to
  remember, and distinct from functions in `datalevin.core`.

### Added
- GraalVM native image specific LMDB wrapper. This wrapper allocates buffer
  memory in C and uses our own C comparator instead of doing these work in Java,
  so it is faster.
- Native command line shell, `dtlv`

## 0.3.17
### Changed
- Improve Java interop call performance

## 0.3.16
### Changed
- Allow Java interop calls in where clauses, e.g. `[(.getTime ?date) ?timestamp]`, `[(.after ?date1 ?date2)]`, where the date variables are `:db.type/instance`. [#32]

## 0.3.15
### Changed
- Changed default LMDB write behavior to use writable memory map and
  asynchronous msync, significantly improved write speed for small transactions
  (240X improvement for writing one datom at a time).

## 0.3.14
### Fixed
- Read `:db.type/instant` value as `java.util.Date`, not as `long` [#30]

## 0.3.13
### Fixed
- Fixed error when transacting different data types for an untyped attribute [#28, thx @den1k]

## 0.3.12
### Fixed
- proper exception handling in `lmdb/open-lmdb`

## 0.3.11
### Fixed
- Fixed schema update when reloading data from disk

## 0.3.10
### Fixed
- Fixed `core/get-conn` schema update

## 0.3.9
### Changed
- Remove unnecessary locks in read transaction
- Improved error message and documentation for managing LMDB connection
### Added
- `core/get-conn` and `core/with-conn`

## 0.3.8
### Fixed
-  Correctly handle `init-max-eid` for large values as well.

## 0.3.7
### Fixed
- Fixed regression introduced by 0.3.6, where :ignore value was not considered [#25]

## 0.3.6
### Fixed
- Add headers to key-value store keys, so that range queries work in mixed data tables

## 0.3.5
### Changed
- Expose all data types to key-value store API [#24]

## 0.3.4
### Fixed
- thaw error for large values of `:data` type. [#23]
### Changed
- portable temporary directory. [#20, thx @joinr]

## 0.3.3
### Fixed
- Properly initialize max-eid in `core/empty-db`

## 0.3.2
### Changed
- Add value type for `:db/ident` in implicit schema

## 0.3.1
### Changed
- [**Breaking**] Change argument order of `core/create-conn`, `db/empty-db`
  etc., and put `dir` in front, since it is more likely to be specified than
  `schema` in real use, so users don't have to put `nil` for `schema`.

## 0.2.19
### Fixed
- correct `core/update-schema`

## 0.2.18

### Fixed
- correctly handle `false` value as `:data`
- always clear buffer before putting data in

## 0.2.17

### Fixed
- thaw exception when fetching large values

## 0.2.16

### Changed
- clearer error messages for byte buffer overflow

## 0.2.15

### Fixed
- correct schema update

## 0.2.14

### Added
- `core/schema` and `core/update-schema`

## 0.2.13
### Added
- `core/closed?`

## 0.2.12
### Fixed
- `db/entid` allows 0 as eid

## 0.2.11
### Fixed
- fix test

## 0.2.10

### Fixed
- correct results when there are more than 8 clauses
- correct query result size

## 0.2.9
### Changed
- automatically re-order simple where clauses according to the sizes of result sets
- change system dbi names to avoid potential collisions

### Fixed
- miss function keywords in cache keys

## 0.2.8
### Added
- hash-join optimization [submitted PR #362 to Datascript](https://github.com/tonsky/datascript/pull/362)
- caching DB query results, significant query speed improvement

## 0.2.7
### Fixed
- fix invalid reuse of reader locktable slot [#7](https://github.com/juji-io/datalevin/issues/7)
### Changed
- remove MDB_NOTLS flag to gain significant small writes speed

## 0.2.6
### Fixed
- update existing schema instead of creating new ones

## 0.2.5
### Fixed
- Reset transaction after getting entries
- Only use 24 reader slots

## 0.2.4
### Fixed
- avoid locking primitive [#5](https://github.com/juji-io/datalevin/issues/5)
- create all parent directories if necessary

## 0.2.3
### Fixed
- long out of range error during native compile

## 0.2.2
### Changed
- apply [query/join-tuples optimization](https://github.com/tonsky/datascript/pull/203)
- use array get wherenever we can in query, saw significant improvement in some queries.
- use `db/-first` instead of `(first (db/-datom ..))`, `db/-populated?` instead of `(not-empty (db/-datoms ..)`, as they do not realize the results hence faster.
- storage test improvements

## 0.2.1
### Changed
- use only half of the reader slots, so other processes may read

### Added
- add an arity for `bits/read-buffer` and `bits/put-buffer`
- add `lmdb/closed?`, `lmdb/clear-dbi`, and `lmdb/drop-dbi`

## 0.2.0
### Added
- code samples
- API doc
- `core/close`

## 0.1.0
### Added
- Port datascript 0.18.13<|MERGE_RESOLUTION|>--- conflicted
+++ resolved
@@ -1,6 +1,5 @@
 # Change Log
 
-<<<<<<< HEAD
 ## WIP
 ### Added
 - [KV] Expose LMDB dupsort functionality as the following list functions:
@@ -32,7 +31,7 @@
 ### Improved
 - [Datalog] Query performance improvement by using mutable collections
   whenever appropriate.
-=======
+
 ## 0.8.5 (2023-02-13)
 ### Added
 - [KV] added tuple data type that accepts a vector of scalar values. This
@@ -56,7 +55,6 @@
 - [Native] upgrade Graalvm to 22.3.1
 - [Native] static build on Linux. #185
 - [Lib] update deps.
->>>>>>> 9b1ee2a1
 
 ## 0.8.4 (2023-01-20)
 ### Fixed
