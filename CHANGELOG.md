# Change Log

<<<<<<< HEAD
## WIP
### Added
- Full-text search engine

### Improved
- Improve read performance by adding a cursor pool and switching to a more lightweight transaction pool
=======
## 0.5.27
### Fixed
- occasional LMDB crash during multiple threads write or abrupt exit
>>>>>>> fdf6f4d1

## 0.5.26
### Improved
- Update graalvm version
### Fixed
- Exception handling in copy

## 0.5.24
### Fixed
- Handle scalar result in remote queries
### Improved
- Server asks client to reconnect if the server is restarted and client
  reconnects automatically when doing next request

## 0.5.23
### Improved
- Bump versions of all dependency

## 0.5.22
### Improved
- More robust handling of abrupt network disconnections
- Automatically maintain the required number of open connections, #68
### Added
- Options to specify the number of connections in the client connection pool
  and to set the time-out for server requests

## 0.4.44
### Fixed
- Backport the dump/load fix from 0.5.20

## 0.5.20
### Fixed
- Dumping/loading Datalog store handles raw bytes correctly

## 0.5.19
### Improved
- Remove client immediately when `disconnect` message is received, clean up
  resources afterwards, so a logically correct number of clients can be obtained
  in the next API call on slow machines.

## 0.5.18
### Fixed
- Occasional server message write corruptions in busy network traffic on Linux.

## 0.5.17
### Added
- JVM uberjar release for download
### Changed
- JVM library is now Java 8 compatible, #69
### Improved
- Auto switch to local transaction preparation if something is wrong with remote
  preparation (e.g. problem with serialization)

## 0.5.16
### Improved
- Do most of transaction data preparation remotely to reduce traffic
### Fixed
- Handle entity serialization, fix #66

## 0.5.15
### Changed
- Allow a single client to have multiple open databases at the same time
- Client does not open db implicitly, user needs to open db explicitly
### Fixed
- New `create-conn` should override the old, fix #65

## 0.5.14
### Added
- `DTLV_LIB_EXTRACT_DIR` environment variable to allow customization of native
  libraries extraction location.
### Improved
- Use clj-easy/graal-build-time, in anticipation of GraalVM 22.

## 0.5.13

### Improved
- Better robust jar layout for `org.clojars.huahaiy/datalevin-native`

## 0.5.10
### Added
- Release artifact `org.clojars.huahaiy/datalevin-native` on clojars, for
  depending on Datalevin while compiling GraalVM native image. User
  no longer needs to manually compile Datalevin C libraries.

## 0.5.9
### Improved
- Only check to refersh db cache at user facing namespaces, so internal db
  calls work with a consistent db view
- Replace unnecessary expensive calls such as `db/-search` or `db/-datoms` with
  cheaper calls to improve remote store access speed.
- documentation

## 0.5.8

### Improved
- More robust build

## 0.5.5

### Improved
- Wrap all LMDB flags as keywords

## 0.5.4
### Fixed
- Don't do AOT in library, to avoid deps error due to exclusion of graal
### Improved
- Expose all LMDB flags in JVM version of kv store

## 0.5.3
### Added
- Transparent networked client/server mode with role based access control. #46
  and #61
- `dtlv exec` takes input from stdin when no argument is given.
### Improved
- When open db, throw exception without proper file permission

## 0.4.40
### Added
- Transactable entity [Thanks @den1k, #48]
- `clear` function to clear Datalog db

## 0.4.35
### Fixed
- Native uses the same version of LMDB as JVM, #58

## 0.4.32
### Improved
- Remove GraalVM and dtlv specific deps from JVM library jar
- Update deps

## 0.4.31
### Improved
- More robust dependency management
### Fixed
- Replacing giant values, this requires Java 11 [#56]

## 0.4.30
### Fixed
- Transaction of multiple instances of bytes [#52, Thanks @den1k]
- More reflection config in dtlv
- Benchmark deps

## 0.4.29
### Fixed
- Correct handling of rule clauses in dtlv
- Documentation clarification that we do not support "db as a value"

## 0.4.28
### Added
- Datafy/nav for entity [Thanks @den1k]
- Some datom convenience functions, e.g. `datom-eav`, `datom-e`, etc.
### Changed
- Talk to Babashka pods client in transit+json

## 0.4.27
### Added
- Exposed more functions to Babashka pod

## 0.4.26
### Added
- Native Datalevin can now work as a Babashka pod

## 0.4.23
### Added
- Compile to native on Windows and handle Windows path correctly
- `close-db` convenience function to close a Datalog db

## 0.4.21
### Changed
- Compile to Java 8 bytecode instead of 11 to have wider compatibility
- Use UTF-8 throughout for character encoding

## 0.4.20
### Improved
- Improve dtlv REPL (doc f) display

## 0.4.19
### Improved
- Provide Datalevin C source as a zip to help compiling native Datalevin dependency

## 0.4.17
### Improved
- Minor improvement on the command line tool

## 0.4.16
### Changed
- Native image now bundles LMDB

## 0.4.13
### Fixed
- Handle list form in query properly in command line shell [#42]

## 0.4.4
### Changed
- Consolidated all user facing functions to `datalevin.core`, so users don't have to understand and require different namespaces in order to use all features.

## 0.4.0
### Changed
- [**Breaking**] Removed AEV index, as it is not used in query. This reduces storage
  and improves write speed.
- [**Breaking**] Change VAE index to VEA, in preparation for new query engine. Now
  all indices have the same order, just rotated, so merge join is more likely.
- [**Breaking**] Change `open-lmdb` and `close-lmdb` to `open-kv` and `close-kv`,
  `lmdb/transact` to `lmdb/transact-kv`, so they are consistent, easier to
  remember, and distinct from functions in `datalevin.core`.

### Added
- GraalVM native image specific LMDB wrapper. This wrapper allocates buffer
  memory in C and uses our own C comparator instead of doing these work in Java,
  so it is faster.
- Native command line shell, `dtlv`

## 0.3.17
### Changed
- Improve Java interop call performance

## 0.3.16
### Changed
- Allow Java interop calls in where clauses, e.g. `[(.getTime ?date) ?timestamp]`, `[(.after ?date1 ?date2)]`, where the date variables are `:db.type/instance`. [#32]

## 0.3.15
### Changed
- Changed default LMDB write behavior to use writable memory map and
  asynchronous msync, significantly improved write speed for small transactions
  (240X improvement for writing one datom at a time).

## 0.3.14
### Fixed
- Read `:db.type/instant` value as `java.util.Date`, not as `long` [#30]

## 0.3.13
### Fixed
- Fixed error when transacting different data types for an untyped attribute [#28, thx @den1k]

## 0.3.12
### Fixed
- proper exception handling in `lmdb/open-lmdb`

## 0.3.11
### Fixed
- Fixed schema update when reloading data from disk

## 0.3.10
### Fixed
- Fixed `core/get-conn` schema update

## 0.3.9
### Changed
- Remove unnecessary locks in read transaction
- Improved error message and documentation for managing LMDB connection
### Added
- `core/get-conn` and `core/with-conn`

## 0.3.8
### Fixed
-  Correctly handle `init-max-eid` for large values as well.

## 0.3.7
### Fixed
- Fixed regression introduced by 0.3.6, where :ignore value was not considered [#25]

## 0.3.6
### Fixed
- Add headers to key-value store keys, so that range queries work in mixed data tables

## 0.3.5
### Changed
- Expose all data types to key-value store API [#24]

## 0.3.4
### Fixed
- thaw error for large values of `:data` type. [#23]
### Changed
- portable temporary directory. [#20, thx @joinr]

## 0.3.3
### Fixed
- Properly initialize max-eid in `core/empty-db`

## 0.3.2
### Changed
- Add value type for `:db/ident` in implicit schema

## 0.3.1
### Changed
- [**Breaking**] Change argument order of `core/create-conn`, `db/empty-db`
  etc., and put `dir` in front, since it is more likely to be specified than
  `schema` in real use, so users don't have to put `nil` for `schema`.

## 0.2.19
### Fixed
- correct `core/update-schema`

## 0.2.18

### Fixed
- correctly handle `false` value as `:data`
- always clear buffer before putting data in

## 0.2.17

### Fixed
- thaw exception when fetching large values

## 0.2.16

### Changed
- clearer error messages for byte buffer overflow

## 0.2.15

### Fixed
- correct schema update

## 0.2.14

### Added
- `core/schema` and `core/update-schema`

## 0.2.13
### Added
- `core/closed?`

## 0.2.12
### Fixed
- `db/entid` allows 0 as eid

## 0.2.11
### Fixed
- fix test

## 0.2.10

### Fixed
- correct results when there are more than 8 clauses
- correct query result size

## 0.2.9
### Changed
- automatically re-order simple where clauses according to the sizes of result sets
- change system dbi names to avoid potential collisions

### Fixed
- miss function keywords in cache keys

## 0.2.8
### Added
- hash-join optimization [submitted PR #362 to Datascript](https://github.com/tonsky/datascript/pull/362)
- caching DB query results, significant query speed improvement

## 0.2.7
### Fixed
- fix invalid reuse of reader locktable slot [#7](https://github.com/juji-io/datalevin/issues/7)
### Changed
- remove MDB_NOTLS flag to gain significant small writes speed

## 0.2.6
### Fixed
- update existing schema instead of creating new ones

## 0.2.5
### Fixed
- Reset transaction after getting entries
- Only use 24 reader slots

## 0.2.4
### Fixed
- avoid locking primitive [#5](https://github.com/juji-io/datalevin/issues/5)
- create all parent directories if necessary

## 0.2.3
### Fixed
- long out of range error during native compile

## 0.2.2
### Changed
- apply [query/join-tuples optimization](https://github.com/tonsky/datascript/pull/203)
- use array get wherenever we can in query, saw significant improvement in some queries.
- use `db/-first` instead of `(first (db/-datom ..))`, `db/-populated?` instead of `(not-empty (db/-datoms ..)`, as they do not realize the results hence faster.
- storage test improvements

## 0.2.1
### Changed
- use only half of the reader slots, so other processes may read

### Added
- add an arity for `bits/read-buffer` and `bits/put-buffer`
- add `lmdb/closed?`, `lmdb/clear-dbi`, and `lmdb/drop-dbi`

## 0.2.0
### Added
- code samples
- API doc
- `core/close`

## 0.1.0
### Added
- Port datascript 0.18.13<|MERGE_RESOLUTION|>--- conflicted
+++ resolved
@@ -1,17 +1,15 @@
 # Change Log
 
-<<<<<<< HEAD
 ## WIP
 ### Added
 - Full-text search engine
 
 ### Improved
 - Improve read performance by adding a cursor pool and switching to a more lightweight transaction pool
-=======
+
 ## 0.5.27
 ### Fixed
 - occasional LMDB crash during multiple threads write or abrupt exit
->>>>>>> fdf6f4d1
 
 ## 0.5.26
 ### Improved
