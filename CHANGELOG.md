--- conflicted
+++ resolved
@@ -1,13 +1,11 @@
 # Change Log
 
-<<<<<<< HEAD
 ## WIP
 ### Added
 - Full-text search engine
-
 ### Improved
 - Improve read performance by adding a cursor pool and switching to a more lightweight transaction pool
-=======
+
 ## 0.5.31
 ### Fixed
 - Create pod client side `defpodfn` so it works in non-JVM.
@@ -27,7 +25,6 @@
 ## 0.5.28
 ### Improved
 - Updated dependencies, particularly fixed sci version (thx @borkdude)
->>>>>>> 9132c9a7
 
 ## 0.5.27
 ### Fixed
