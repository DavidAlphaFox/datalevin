# Change Log

<<<<<<< HEAD
## WIP
### Added
- [Datalog] new rule solving algorithm
- [Datalog] materialized views that are automatically maintained
=======
## 0.9.5 (2024-04-17)

### Fixed
- [Datalog] planner generates incorrect step when bound variable is involved in
  certain cases.
- [Datalog] `explain` throws when zero result is determined prior to actual
  planning. [Thx @aldebogdanov]
- [Datalog] regression in staged entity transactions for refs, #244, [Thx @den1k]
### Improved
- [Datalog] added query graph to `explain` result map.
>>>>>>> bc8e9f9e

## 0.9.4 (2024-04-02)

### Added
- [Datalog] `explain` function to show query plan.
- [Platform] Embedded library for Linux on Aarch64, which is crossed compiled
  using zig.
### Fixed
- [KV] Broken embedded library on Windows.
### Improved
- [Datalog] more robust concurrent writes on server.
- [KV] Flags are now sets instead of vectors.
- Update deps

## 0.9.3 (2024-03-13)

### Added
- [Datalog] Query optimizer to improve query performance, particularly for
  complex queries. See [details](doc/query.md). #11
- [Datalog] More space efficient storage format, leveraging LMDB's
  dupsort feature, resulting in about 20% space reduction and faster counting of
  data entries.
- [Datalog] `search-datoms` function to lookup datoms without having to specify
  an index.
- [KV] Expose LMDB dupsort feature, i.e. B+ trees of B+ trees, #181, as the
  following functions that work only for dbi opened with `open-list-dbi`:
    * `put-list-items`
    * `del-list-items`
    * `visit-list`
    * `get-list`
    * `list-count`
    * `key-range-list-count`
    * `in-list?`
    * `list-range`
    * `list-range-count`
    * `list-range-filter`
    * `list-range-first`
    * `list-range-some`
    * `list-range-keep`
    * `list-range-filter-count`
    * `visit-list-range`
    * `operate-list-val-range`
- [KV] `key-range` function that returns a range of keys only.
- [KV] `key-range-count` function that returns the number of keys in a range.
- [KV] `visit-key-range` function that visit keys in a range for side effects.
- [KV] `range-some` function that is similar to `some` for a given range.
- [KV] `range-keep` function that is similar to `keep` for a given range.

### Changed
- [Datalog] Change VEA index back to VAE.
- [Datalog] `:eavt`, `:avet` and `:vaet` are no longer accepted as index names,
  use `:eav`, `:ave` and `:vae` instead. Otherwise, it's misleading, as we don't
  store tx id.
- [KV] Change default write setting from `:mapasync` to `:nometasync`, so
  that the database is more crash resilient. In case of system crash, only the
  last transaction might be lost, but the database will not be corrupted. #228
- [KV] Upgrade LMDB to the latest version, now tracking mdb.master branch,
  as it includes important fixes for dupsort, such as
  https://bugs.openldap.org/show_bug.cgi?id=9723
- [KV] `datalevin/kv-info` dbi to keep meta information about the databases, as
  well as information about each dbi, as flags, key-size, etc. #184
- [KV] Functions that take a predicate have a new argument `raw-pred?` to
  indicate whether the predicate takes a raw KV object (default), or a pair of
  decoded values of k and v (more convenient).

### Improved
- [Datalog] Query results is now spillable to disk. #166
- [Search] Functions in `search-utils` namespace are now compiled instead of
  being interpreted to improve performance.

## 0.8.29 (2024-02-23)
### Improved
- Support older Clojure version.
- [Server] Recover options after automatic reconnect. #241

## 0.8.28 (2024-02-23)
### Fixed
- [Datalog] Concurrent writes of large data values.
### Added
- [Datalog] `:closed-schema?` option to allow declared attributes only, default
  is `false`. [Thx @andersmurphy]
### Improved
- [Datalog] ported applicable improvements from Datascript up to 1.6.3

## 0.8.26 (2024-02-09)
### Fixed
- [Datalog] `:validate-data? true` not working for some data types. [Thx @andersmurphy]
- [Datalog] ported applicable fixes from Datascript up to 1.6.1
### Improved
- bump deps

## 0.8.25 (2023-12-14)
### Added
- [Datalog] Add `:db.fulltext/autoDomain` boolean property to attribute schema,
  default is `false`. When `true`, a search domain
  specific for this attribute will be created, with a domain name same as
  attribute name, e.g. "my/attribute". This enables the same `fulltext` function syntax as
  Datomic, i.e. `(fulltext $ :my/attribute ?search)`.
- [Search] Add `:search-opts` option to `new-search-engine` option argument,
  specifying default options passed to `search` function.

## 0.8.24 (2023-12-12)
### Added
- [Datalog] Add `:db.fulltext/domains` property to attribute schema, #176
- [Datalog] Add `:search-domains` to connection option map, a map from domain
  names to search engine option maps.
- [Datalog] Add `:domains` option to `fulltext` built-in function option map
### Fixed
- [Datalog] Removed problematic caching in pull api implementation
### Improved
- [Datalog] Create search engines on-demand. #206


## 0.8.23 (2023-12-06)
### Fixed
- deps conflict

## 0.8.22 (2023-12-06)
### Improved
- [Datalog] `<`, `>`, `<=`, `>=` built-in functions handle any comparable data, not just numbers.
- [Datalog] Better fix for #224 [Thx @dvingo]
- bump deps

## 0.8.21 (2023-10-31)
### Fixed
- [All] Do not interfere with the default print-methods of regular expression, byte
  array and big integer. #230


## 0.8.20 (2023-10-02)
### Fixed
- [Datalog] `:xform` in pull expression not called for `:cardinality/one` ref
  attributes, #224. [Thx @dvingo]
- [Datalog] `:validate-data?` does not recognize homogeneous tuple data type, #227.
- [All] BigDec decoding out of range error for some values in JVM 8. #225.
### Improved
- [KV] Add JVM shutdown hook to close DB. per #228
- [Datalog] TxReport prints differently from the actual value, #223.
- [Server] re-open server search engine automatically, #229


## 0.8.19 (2023-08-16)
### Improved
- [Datalog] Handle refs in heterogeneous and homogeneous tuples, #218. [Thx @garret-hopper]
- [All] Remove some clojure.core redefinition warnings. [Thx @vxe]

## 0.8.18 (2023-07-02)
### Improved
- [Test] Fix windows tests.

## 0.8.17 (2023-07-02)
### Added
- [main] Added an `--nippy` option to dump/load database in nippy binary
  format, which handles some data anomalies, e.g. keywords with space in
  them, non-printable data, etc., and produces smaller dump file, #216
### Improved
- [KV] More robust bigdec data type encoding on more platforms
- [All] Create a backup db directory `dtlv-re-index-<unix-timestamp>` inside the
  system temp directory when `re-index`, #213
- [Search] Graceful avoidance of proximity scoring when positions are not indexed

## 0.8.16 (2023-05-10)
### Improved
- Remove Clojure 1.11 features to accommodate older Clojure

## 0.8.15 (2023-05-08)
### Added
- [Search] Consider term proximity in relevance when `:index-position?` search
  engine option is `true`. #203
- [Search] `:proximity-expansion` search option (default `2`) can be used to
  adjust the search quality vs. time trade-off: the bigger the number, the
  higher is the quality, but the longer is the search time.
- [Search] `:proximity-max-dist` search option (default `45`) can be used to
  control the maximal distance between terms that would still be considered as
  belonging to the same span.
- [Search] `create-stemming-token-filter` function to create stemmers, which
  uses Snowball stemming library that supports many languages. #209
- [Search] `create-stop-words-token-filter` function to take a customized stop
  words predicate.
- [KV, Datalog, Search] `re-index` function that dump and load data with new
  settings. Should only be called when no other threads or programs are
  accessing the database. #179
### Fixed
- [KV] More strict type check for transaction data, throw when transacting
  un-thawable data. #208
### Changed
- [Main] Remove `*datalevin-data-readers*` dynamic var, use Clojure's
  `*data-readers*` instead.

## 0.8.14 (2023-04-28)
### Fixed
- [Native] Rollback GraalVM to 22.3.1, as 22.3.2 is missing apple silicon.

## 0.8.13 (2023-04-28)
### Fixed
- [Datalog] Unexpected heap growth due to caching error. #204
- [Datalog] More cases of map size reached errors during transaction. #196
- [Datalog] Existing datoms still appear in `:tx-data` when unchanged. #207

### Improved
- [Datalog] Disable cache during transaction, save memory and avoid disrupting
  concurrent write processes.
- [Native] upgrade GraalVM to 22.3.2
- [Lib] update deps.

## 0.8.12 (2023-04-03)
### Fixed
- [KV] When `open-kv`, don't grow `:mapsize` when it is the same as the current
  size.
- [Server] automatically reopen DBs for a client that is previously removed from
  the server.


## 0.8.11 (2023-04-02)
### Added
- [Search] `:include-text?` option to store original text. #178.
- [Search] `:texts` and `:texts+offsets` keys to `:display` option of `search`
  function, to return original text in search results.
### Improved
- [Main] more robust `dump` and `load` of Datalog DB on Windows.

## 0.8.10 (2023-04-01)
### Added
- [KV] `:max-readers` option to specify the maximal number of concurrent readers
  allowed for the db file. Default is 126.
- [KV] `max-dbs` option to specify the maximal number of sub-databases (DBI)
  allowed for the db file. Default is 128. It may induce slowness if too big a
  number of DBIs are created, as a linear scan is used to look up a DBI.
### Fixed
- [Datalog] `clear` after db is resized.

## 0.8.9 (2023-03-28)
### Fixed
- [KV] transacting data more than one order of magnitude larger than the
  initial map size in one transaction. #196

## 0.8.8 (2023-03-21)
### Improved
- [Pod] serialize TxReport to regular map. #190
### Fixed
- [Server] migrate old sessions that do not have `:last-active`.

## 0.8.7 (2023-03-21)
### Added
- [Datalog] `datalog-index-cache-limit` function to get/set the limit of Datalog
  index cache. Helpful to disable cache when bulk transacting data. #195
- [Server] `:idle-timeout` option when creating the server, in ms, default is 24
  hours. #122
### Fixed
- [Datalog] error when Clojure collections are used as lookup refs. #194

## 0.8.6 (2023-03-10)
### Fixed
- [Datalog] correctly handle retracting then transacting the same datom in the
  same transaction. #192
- [Datalog] error deleting entities that were previously transacted as part of
  some EDN data. #191.
### Improved
- [Lib] update deps.

## 0.8.5 (2023-02-13)
### Added
- [KV] added tuple data type that accepts a vector of scalar values. This
  supports range queries, i.e. having expected ordering by first element, then
  second element, and so on. This is useful, for example, as path keys for
  indexing content inside documents. When used in keys, the same 511 bytes
  limitation applies.
- [Datalog] added heterogeneous tuple `:db/tupleTypes` and homogeneous tuples
  `:db/tupleType` type. Unlike Datomic, the number of elements in a tuple are
  not limited to 8, as long as they fit inside a 496 bytes buffer. In addition,
  instead of using `nil` to indicate minimal value like in Datomic, one can use
  `:db.value/sysMin` or `:db.value/sysMax` to indicate minimal or maximal
  values, useful for range queries. #167
 - [Main] dynamic var `*datalevin-data-readers*` to support loading custom tag
   literals. (thx @respatialized)
### Fixed
- [Main] dump and load big integers.
### Improved
- [Datalog] avoid unnecessary caching, improve transaction speed up to 25% for
large transactions.
- [Native] upgrade Graalvm to 22.3.1
- [Native] static build on Linux. #185
- [Lib] update deps.

## 0.8.4 (2023-01-20)
### Fixed
- [Datalog] error when large `:db/fulltext` value is added then removed in the
  same transaction.

## 0.8.2 (2023-01-19)
### Fixed
- [Search] `search-utils/create-ngram-token-filter` now works. #164
- [Datalog] large datom value may throw off full-text indexing. #177

## 0.8.1 (2023-01-19)
### Fixed
- [Datalog] intermittent `:db/fulltext` values transaction error. #177

## 0.8.0 (2023-01-19)
### Changed
- [Search] **Breaking** search index storage format change. Data re-indexing is
  necessary.
### Improved
- [Search] significant indexing speed and space usage improvement: for default
  setting, 5X faster bulk load speed; 2 orders of magnitude faster
  `remove-doc` and 10X disk space reduction; when term positions and offsets are
  indexed: 3X faster bulk load and 40 percent space reduction.
- [Search] added caching for term and document index access, resulting in 5
  percent query speed improvement on average, 35 percent improvement at median.
### Added
- [Search] `:index-position?` option to indicate whether to record term
  positions inside documents, default `false`.
- [Search] `:check-exist?` argument to `add-doc`indicate whether to check the
  existence of the document in the index, default `true`. Set it to `false` when
  importing data to improve ingestion speed.
### Fixed
- [Datalog] increasing indexing time problem for `:db/fulltext` values. #151
- [Search] error when indexing huge documents.
- [KV] spillable results exception in certain cases.
### Removed
- [Search] `doc-refs` function.
- [Search] `search-index-writer` as well as related `write` and
  `commit`functions for client/server, as it makes little sense to bulk load
  documents across network.

## 0.7.12 (2023-01-11)
### Fixed
- [Native] allow native compilation on apple silicon
- [Datalog] db print-method. (thx @den1k)

## 0.7.11 (2023-01-09)
### Fixed
- [Datalog] intermittent concurrent transaction problems

## 0.7.10 (2023-01-09)
### Fixed
- [CI] adjust CI workflow for the latest Graalvm

## 0.7.9 (2023-01-09)
### Improved
- [Datalog] moved entity and transaction ids from 32 bits to 64 bits integers, supporting much larger DB. #144
- [Datalog] wrapped `transact!` inside `with-transaction` to ensure ACID and improved performance
- [Native] updated to the latest Graalvm 22.3.0. #174

## 0.7.8 (2023-01-04)
### Fixed
- [KV] `get-range` regression when results are used in `sequence`. #172
### Improved
- [Datalog] Ported all applicable Datascript improvements since 0.8.13 up to now
  (1.4.0). Notably, added composite tuples feature, new pull implementation,
  many bug fixes and performance improvements. #3, #57, #168
- bump deps

## 0.7.6 (2022-12-16)
### Fixed
- [Server] error when granting permission to a db created by `create-database`
  instead of being created by opening a connection URI
### Improved
- [Datalog] avoid printing all datoms when print a db
- [Doc] clarify that `db-name` is unique on the server. (thx @dvingo)

## 0.7.5 (2022-12-16)
### Improved
- avoid `(random-uuid)`, since not every one is on Clojure 1.11 yet.

## 0.7.4 (2022-12-15)
### Fixed
- typo prevent build on CI

## 0.7.3 (2022-12-15)
### Fixed
- [KV] spill test that prevents tests on MacOS CI from succeeding.

## 0.7.2 (2022-12-15)
### Fixed
- [KV] broken deleteOnExit for temporary files

## 0.7.1 (2022-12-15)
### Improved
- [KV] clean up spill files

## 0.7.0
### Added
- [Platform] embedded library support for Apple Silicon.
- [KV] A new range function `range-seq` that has similar signature as
  `get-range`, but returns a `Seqable`, which lazily reads data items into
  memory in batches (controlled by `:batch-size` option). It should be used
  inside `with-open` for proper cleanup. #108
- [KV] The existent eager range functions, `get-range` and `range-filter`, now
  automatically spill to disk when memory pressure is high. The results, though
  mutable, still implement `IPersistentVector`, so there is no API level
  change. The spill-to-disk behavior is controlled by `spill-opts` option map
  when opening the db, allowing `:spill-threshold` and `:spill-root` options.
### Improved
- [KV] write performance improvement
### Changed
- [KV] Upgrade LMDB to 0.9.29

## 0.6.29
### Added
- [Client] `:client-opts` option map that is passed to the client when opening remote databases.
### Fixed
- [KV] `with-transaction-kv` does not drop prior data when DB is resizing.
- [Datalog] `with-transaction` does not drop prior data when DB is resizing.

## 0.6.28
### Improved
- [Native] Add github action runner image ubuntu-20.04 to avoid using too new a
  glibc version (2.32) that does not exist on most people's machines.

## 0.6.27
### Fixed
- [KV] `with-transaction-kv` does not crash when DB is resizing.

## 0.6.26
### Added
- [KV] `with-transaction-kv` macro to expose explicit transactions for KV
  database. This allows arbitrary code within a transaction to achieve
  atomicity, e.g. to implement compare-and-swap semantics, etc, #110
- [Datalog] `with-transaction` macro, the same as the above for Datalog database
- [KV]`abort-transact-kv` function to rollback writes from within an explicit KV transaction.
- [Datalog] `abort-transact` function, same for Datalog transaction.
- [Pod] Missing `visit` function
### Improved
- [Server] Smaller memory footprint
- bump deps

## 0.6.22
### Added
- [Datalog] `fulltext-datoms` function that return datoms found by full
  text search query, #157
### Fixed
- [Search] Don't throw for blank search query, return `nil` instead, #158
- [Datalog] Correctly handle transacting empty string as a full text value, #159
### Improved
- Datalevin is now usable in deps.edn, #98 (thx @ieugen)

## 0.6.21
### Fixed
- [Datalog] Caching issue introduced in 0.6.20 (thx @cgrand)

## 0.6.20
### Added
- [Pod] `entity` and `touch` function to babashka pod, these return regular
  maps, as the `Entity` type does not exist in a babashka script. #148 (thx
  @ngrunwald)
- [Datalog] `:timeout` option to terminate on deadline for query/pull. #150 (thx
  @cgrand).

## 0.6.19
### Changed
- [Datalog] Entity equality requires DB identity in order to better support
  reactive applications, #146 (thx @den1k)
### Improved
- bump deps

## 0.6.18
### Fixed
- [Search] corner case of search in document collection containing only one term, #143
- [Datalog] entity IDs has smaller than expected range, now they cover full 32 bit integer range, #140
### Added
- [Datalog] Persistent `max-tx`, #142

## 0.6.17
### Added
- [Datalog] `tx-data->simulated-report` to obtain a transaction report without actually persisting the changes. (thx @TheExGenesis)
- [KV] Support `:bigint` and `:bigdec` data types, corresponding to
  `java.math.BigInteger` and `java.math.BigDecimal`, respectively.
- [Datalog] Support `:db.type/bigdec` and `:db.type/bigint`, correspondingly, #138.
### Improved
 - Better documentation so that cljdoc can build successfully. (thx @lread)

## 0.6.16
### Added
- [Datalog] Additional arity to `update-schema` to allow renaming attributes. #131
- [Search] `clear-docs` function to wipe out search index, as it might be faster
  to rebuild search index than updating individual documents sometimes. #132
- `datalevin.constants/*data-serializable-classes*` dynamic var, which can be
  used for `binding` if additional Java classes are to be serialized as part of
  the default `:data` data type. #134
### Improved
- [Datalog] Allow passing option map as `:kv-opts` to underlying KV store when `create-conn`
- bump deps
### Fixed
- [Datalog] `clear` function on server. #133
### Changed
- [Datalog] Changed `:search-engine` option map key to `:search-opts` for consistency [**Breaking**]

## 0.6.15
### Improved
- [Search] Handle empty documents
- [Datalog] Handle safe schema migration, #1, #128
- bump deps
### Added
- [KV] visitor function for `visit` can return a special value `:datalevin/terminate-visit` to stop the visit.

## 0.6.14
### Fixed
- Fixed adding created-at schema item for upgrading Datalog DB from prior 0.6.4 (thx @jdf-id-au)
### Changed
- [**breaking**] Simplified `open-dbi` signature to take an option map instead
### Added
- `:validate-data?` option for `open-dbi`, `create-conn` etc., #121

## 0.6.13
### Fixed
- Schema update regression. #124
### Added
- `:domain` option to `new-search-engine`, so multiple search engines can
  coexist in the same `dir`, each with its own domain, a string. #112

## 0.6.12
### Fixed
- Server failure to update max-eid regression, #123
### Added
- Added an arity to `update-schema` to allow removal of attributes if they are
  not associated with any datoms, #99

## 0.6.11
### Fixed
- Search add-doc error when alter existing docs

## 0.6.10
### Improved
- Persistent server session that survives restarts without affecting clients, #119
- More robust server error handling

## 0.6.9
### Fixed
- Query cache memory leak, #118 (thx @panterarocks49)
- Entity retraction not removing `:db/updated-at` datom, #113
### Added
- `datalevin.search-utils` namespace with some utility functions to customize
  search, #105 (thx @ngrunwald)

## 0.6.8
## Fixed
- Add `visit` KV function to `core` name space
- Handle concurrent `add-doc` for the same doc ref
## Improved
- Bump deps

## 0.6.7
## Fixed
- Handle Datalog float data type, #88
### Improved
- Allow to use all classes in Babashka pods

## 0.6.6
### Improved
- Dump and load Datalog option map
- Dump and load `inter-fn`
- Dump and load regex
- Pass search engine option map to Datalog store

## 0.6.5
### Fixed
- Make configurable analyzer available to client/server

## 0.6.4
### Fixed
- Dot form Java interop regression in query, #103
### Added
- Option to pass an analyzer to search engine, #102
- `:auto-entity-time?` Datalog DB creation option, so entities can optionally have
  `:db/created-at` and `:db/updated-at` values added and maintained
  automatically by the system during transaction, #86
### Improved
- Dependency bump

## 0.6.3
### Added
- `doc-count` function returns the number of documents in the search index
- `doc-refs` function returns a seq of `doc-ref` in the search index
### Improved
- `datalevin.core/copy` function can copy Datalog database directly.

## 0.6.1
### Added
- `doc-indexed?` function
### Improved
- `add-doc` can update existing doc
- `open-kv` function allows LMDB flags, #100

## 0.6.0
### Added
- Built-in full-text search engine, #27
- Key-value database `visit` function to do arbitrary things upon seeing a
  value in a range

### Fixed
- [**breaking**]`:instant` handles dates before 1970 correctly, #94. The storage
  format of `:instant` type has been changed. For existing Datalog DB containing
  `:db.type/instant`, dumping as a Datalog DB using the old version of dtlv, then
  loading the data is required; For existing key-value DB containing `:instant`
  type, specify `:instant-pre-06` instead to read the data back in, then write
  them out as `:instant` to upgrade to the current format.

### Improved
- Improve read performance by adding a cursor pool and switch to a more
  lightweight transaction pool
- Dependency bump

## 0.5.31
### Fixed
- Create pod client side `defpodfn` so it works in non-JVM.
### Added
- `load-edn` for dtlv, useful for e.g. loading schema from a file, #101

## 0.5.30
###  Fixed
- Serialized writes for concurrent transactions, #83
### Added
- `defpodfn` macro to define a query function that can be used in babashka pod, #85

## 0.5.29
### Fixed
- Update `max-aid` after schema update (thx @den1k)

## 0.5.28
### Improved
- Updated dependencies, particularly fixed sci version (thx @borkdude)

## 0.5.27
### Fixed
- occasional LMDB crash during multiple threads write or abrupt exit

## 0.5.26
### Improved
- Update graalvm version
### Fixed
- Exception handling in copy

## 0.5.24
### Fixed
- Handle scalar result in remote queries
### Improved
- Server asks client to reconnect if the server is restarted and client
  reconnects automatically when doing next request

## 0.5.23
### Improved
- Bump versions of all dependency

## 0.5.22
### Improved
- More robust handling of abrupt network disconnections
- Automatically maintain the required number of open connections, #68
### Added
- Options to specify the number of connections in the client connection pool
  and to set the time-out for server requests

## 0.4.44
### Fixed
- Backport the dump/load fix from 0.5.20

## 0.5.20
### Fixed
- Dumping/loading Datalog store handles raw bytes correctly

## 0.5.19
### Improved
- Remove client immediately when `disconnect` message is received, clean up
  resources afterwards, so a logically correct number of clients can be obtained
  in the next API call on slow machines.

## 0.5.18
### Fixed
- Occasional server message write corruptions in busy network traffic on Linux.

## 0.5.17
### Added
- JVM uberjar release for download
### Changed
- JVM library is now Java 8 compatible, #69
### Improved
- Auto switch to local transaction preparation if something is wrong with remote
  preparation (e.g. problem with serialization)

## 0.5.16
### Improved
- Do most of transaction data preparation remotely to reduce traffic
### Fixed
- Handle entity serialization, fix #66

## 0.5.15
### Changed
- Allow a single client to have multiple open databases at the same time
- Client does not open db implicitly, user needs to open db explicitly
### Fixed
- New `create-conn` should override the old, fix #65

## 0.5.14
### Added
- `DTLV_LIB_EXTRACT_DIR` environment variable to allow customization of native
  libraries extraction location.
### Improved
- Use clj-easy/graal-build-time, in anticipation of GraalVM 22.

## 0.5.13

### Improved
- Better robust jar layout for `org.clojars.huahaiy/datalevin-native`

## 0.5.10
### Added
- Release artifact `org.clojars.huahaiy/datalevin-native` on clojars, for
  depending on Datalevin while compiling GraalVM native image. User
  no longer needs to manually compile Datalevin C libraries.

## 0.5.9
### Improved
- Only check to refersh db cache at user facing namespaces, so internal db
  calls work with a consistent db view
- Replace unnecessary expensive calls such as `db/-search` or `db/-datoms` with
  cheaper calls to improve remote store access speed.
- documentation

## 0.5.8

### Improved
- More robust build

## 0.5.5

### Improved
- Wrap all LMDB flags as keywords

## 0.5.4
### Fixed
- Don't do AOT in library, to avoid deps error due to exclusion of graal
### Improved
- Expose all LMDB flags in JVM version of kv store

## 0.5.3
### Added
- Transparent networked client/server mode with role based access control. #46
  and #61
- `dtlv exec` takes input from stdin when no argument is given.
### Improved
- When open db, throw exception when lacking proper file permission

## 0.4.40
### Added
- Transactable entity [Thanks @den1k, #48]
- `clear` function to clear Datalog db

## 0.4.35
### Fixed
- Native uses the same version of LMDB as JVM, #58

## 0.4.32
### Improved
- Remove GraalVM and dtlv specific deps from JVM library jar
- Update deps

## 0.4.31
### Improved
- More robust dependency management
### Fixed
- Replacing giant values, this requires Java 11 [#56]

## 0.4.30
### Fixed
- Transaction of multiple instances of bytes [#52, Thanks @den1k]
- More reflection config in dtlv
- Benchmark deps

## 0.4.29
### Fixed
- Correct handling of rule clauses in dtlv
- Documentation clarification that we do not support "db as a value"

## 0.4.28
### Added
- Datafy/nav for entity [Thanks @den1k]
- Some datom convenience functions, e.g. `datom-eav`, `datom-e`, etc.
### Changed
- Talk to Babashka pods client in transit+json

## 0.4.27
### Added
- Exposed more functions to Babashka pod

## 0.4.26
### Added
- Native Datalevin can now work as a Babashka pod

## 0.4.23
### Added
- Compile to native on Windows and handle Windows path correctly
- `close-db` convenience function to close a Datalog db

## 0.4.21
### Changed
- Compile to Java 8 bytecode instead of 11 to have wider compatibility
- Use UTF-8 throughout for character encoding

## 0.4.20
### Improved
- Improve dtlv REPL (doc f) display

## 0.4.19
### Improved
- Provide Datalevin C source as a zip to help compiling native Datalevin dependency

## 0.4.17
### Improved
- Minor improvement on the command line tool

## 0.4.16
### Changed
- Native image now bundles LMDB

## 0.4.13
### Fixed
- Handle list form in query properly in command line shell [#42]

## 0.4.4
### Changed
- Consolidated all user facing functions to `datalevin.core`, so users don't have to understand and require different namespaces in order to use all features.

## 0.4.0
### Changed
- [**Breaking**] Removed AEV index, as it is not used in query. This reduces storage
  and improves write speed.
- [**Breaking**] Change VAE index to VEA, in preparation for new query engine. Now
  all indices have the same order, just rotated, so merge join is more likely.
- [**Breaking**] Change `open-lmdb` and `close-lmdb` to `open-kv` and `close-kv`,
  `lmdb/transact` to `lmdb/transact-kv`, so they are consistent, easier to
  remember, and distinct from functions in `datalevin.core`.

### Added
- GraalVM native image specific LMDB wrapper. This wrapper allocates buffer
  memory in C and uses our own C comparator instead of doing these work in Java,
  so it is faster.
- Native command line shell, `dtlv`

## 0.3.17
### Changed
- Improve Java interop call performance

## 0.3.16
### Changed
- Allow Java interop calls in where clauses, e.g. `[(.getTime ?date) ?timestamp]`, `[(.after ?date1 ?date2)]`, where the date variables are `:db.type/instance`. [#32]

## 0.3.15
### Changed
- Changed default LMDB write behavior to use writable memory map and
  asynchronous msync, significantly improved write speed for small transactions
  (240X improvement for writing one datom at a time).

## 0.3.14
### Fixed
- Read `:db.type/instant` value as `java.util.Date`, not as `long` [#30]

## 0.3.13
### Fixed
- Fixed error when transacting different data types for an untyped attribute [#28, thx @den1k]

## 0.3.12
### Fixed
- proper exception handling in `lmdb/open-lmdb`

## 0.3.11
### Fixed
- Fixed schema update when reloading data from disk

## 0.3.10
### Fixed
- Fixed `core/get-conn` schema update

## 0.3.9
### Changed
- Remove unnecessary locks in read transaction
- Improved error message and documentation for managing LMDB connection
### Added
- `core/get-conn` and `core/with-conn`

## 0.3.8
### Fixed
-  Correctly handle `init-max-eid` for large values as well.

## 0.3.7
### Fixed
- Fixed regression introduced by 0.3.6, where :ignore value was not considered [#25]

## 0.3.6
### Fixed
- Add headers to key-value store keys, so that range queries work in mixed data tables

## 0.3.5
### Changed
- Expose all data types to key-value store API [#24]

## 0.3.4
### Fixed
- thaw error for large values of `:data` type. [#23]
### Changed
- portable temporary directory. [#20, thx @joinr]

## 0.3.3
### Fixed
- Properly initialize max-eid in `core/empty-db`

## 0.3.2
### Changed
- Add value type for `:db/ident` in implicit schema

## 0.3.1
### Changed
- [**Breaking**] Change argument order of `core/create-conn`, `db/empty-db`
  etc., and put `dir` in front, since it is more likely to be specified than
  `schema` in real use, so users don't have to put `nil` for `schema`.

## 0.2.19
### Fixed
- correct `core/update-schema`

## 0.2.18

### Fixed
- correctly handle `false` value as `:data`
- always clear buffer before putting data in

## 0.2.17

### Fixed
- thaw exception when fetching large values

## 0.2.16

### Changed
- clearer error messages for byte buffer overflow

## 0.2.15

### Fixed
- correct schema update

## 0.2.14

### Added
- `core/schema` and `core/update-schema`

## 0.2.13
### Added
- `core/closed?`

## 0.2.12
### Fixed
- `db/entid` allows 0 as eid

## 0.2.11
### Fixed
- fix test

## 0.2.10

### Fixed
- correct results when there are more than 8 clauses
- correct query result size

## 0.2.9
### Changed
- automatically re-order simple where clauses according to the sizes of result sets
- change system dbi names to avoid potential collisions

### Fixed
- miss function keywords in cache keys

## 0.2.8
### Added
- hash-join optimization [submitted PR #362 to Datascript](https://github.com/tonsky/datascript/pull/362)
- caching DB query results, significant query speed improvement

## 0.2.7
### Fixed
- fix invalid reuse of reader locktable slot [#7](https://github.com/juji-io/datalevin/issues/7)
### Changed
- remove MDB_NOTLS flag to gain significant small writes speed

## 0.2.6
### Fixed
- update existing schema instead of creating new ones

## 0.2.5
### Fixed
- Reset transaction after getting entries
- Only use 24 reader slots

## 0.2.4
### Fixed
- avoid locking primitive [#5](https://github.com/juji-io/datalevin/issues/5)
- create all parent directories if necessary

## 0.2.3
### Fixed
- long out of range error during native compile

## 0.2.2
### Changed
- apply [query/join-tuples optimization](https://github.com/tonsky/datascript/pull/203)
- use array get wherenever we can in query, saw significant improvement in some queries.
- use `db/-first` instead of `(first (db/-datom ..))`, `db/-populated?` instead of `(not-empty (db/-datoms ..)`, as they do not realize the results hence faster.
- storage test improvements

## 0.2.1
### Changed
- use only half of the reader slots, so other processes may read

### Added
- add an arity for `bits/read-buffer` and `bits/put-buffer`
- add `lmdb/closed?`, `lmdb/clear-dbi`, and `lmdb/drop-dbi`

## 0.2.0
### Added
- code samples
- API doc
- `core/close`

## 0.1.0
### Added
- Port datascript 0.18.13<|MERGE_RESOLUTION|>--- conflicted
+++ resolved
@@ -1,11 +1,11 @@
 # Change Log
 
-<<<<<<< HEAD
 ## WIP
+
 ### Added
 - [Datalog] new rule solving algorithm
 - [Datalog] materialized views that are automatically maintained
-=======
+
 ## 0.9.5 (2024-04-17)
 
 ### Fixed
@@ -16,7 +16,6 @@
 - [Datalog] regression in staged entity transactions for refs, #244, [Thx @den1k]
 ### Improved
 - [Datalog] added query graph to `explain` result map.
->>>>>>> bc8e9f9e
 
 ## 0.9.4 (2024-04-02)
 
