--- conflicted
+++ resolved
@@ -260,17 +260,15 @@
   [^Store store ^Datom d]
   (let [props  ((schema store) (.-a d))
         ref?   (= :db.type/ref (:db/valueType props))
-        i      (b/indexable (.-e d)
-                            (:db/aid props)
-                            (.-v d)
+        i      (b/indexable (.-e d) (:db/aid props) (.-v d)
                             (:db/valueType props))
-        giant? (b/giant? i)]
+        giant? (b/giant? i)
+        gt     (when giant?
+                 (lmdb/get-value (.-lmdb store) c/eav i :eav :id))]
     (cond-> [[:del c/eav i :eav]
              [:del c/ave i :ave]]
-      ref?   (conj [:del c/vea i :vea])
-      giant? (conj [:del c/giants
-                    (lmdb/get-value (.-lmdb store) c/eav i :eav :id)
-                    :id]))))
+      ref? (conj [:del c/vea i :vea])
+      gt   (conj [:del c/giants gt :id]))))
 
 (defn- handle-datom
   [store holder datom]
@@ -530,43 +528,6 @@
         index
         :id))))
 
-<<<<<<< HEAD
-=======
-(defn- insert-data
-  [^Store store ^Datom d]
-  (let [attr   (.-a d)
-        props  (or ((schema store) attr)
-                   (swap-attr store attr identity))
-        ref?   (= :db.type/ref (:db/valueType props))
-        i      (b/indexable (.-e d) (:db/aid props) (.-v d)
-                            (:db/valueType props))
-        max-gt (max-gt store)]
-    (if (b/giant? i)
-      [(cond-> [[:put c/eav i max-gt :eav :id]
-                [:put c/ave i max-gt :ave :id]
-                [:put c/giants max-gt d :id :datom true]]
-         ref? (conj [:put c/vea i max-gt :vea :id]))
-       true]
-      [(cond-> [[:put c/eav i c/normal :eav :id]
-                [:put c/ave i c/normal :ave :id]]
-         ref? (conj [:put c/vea i c/normal :vea :id]))
-       false])))
-
-(defn- delete-data
-  [^Store store ^Datom d]
-  (let [props  ((schema store) (.-a d))
-        ref?   (= :db.type/ref (:db/valueType props))
-        i      (b/indexable (.-e d) (:db/aid props) (.-v d)
-                            (:db/valueType props))
-        giant? (b/giant? i)
-        gt     (when giant?
-                 (lmdb/get-value (.-lmdb store) c/eav i :eav :id))]
-    (cond-> [[:del c/eav i :eav]
-             [:del c/ave i :ave]]
-      ref? (conj [:del c/vea i :vea])
-      gt   (conj [:del c/giants gt :id]))))
-
->>>>>>> 9ce7bed9
 (defn open
   "Open and return the storage."
   ([]
