--- conflicted
+++ resolved
@@ -372,7 +372,18 @@
                  (.put dbi txn)))
         :del (let [[kt] r]
                (.put-key dbi k kt)
-               (.del dbi txn)))))
+               (.del dbi txn))
+        :put-list (let [[vs kt vt] r]
+                    (.put-key dbi k kt)
+                    (doseq [v vs]
+                      (.put-val dbi v vt)
+                      (.put dbi txn)))
+        :del-list (let [[vs kt vt] r]
+                    (.put-key dbi k kt)
+                    (doseq [v vs]
+                      (.put-val dbi v vt)
+                      (.del dbi txn false)))
+        )))
   (.commit txn))
 
 (deftype ^{Retention RetentionPolicy/RUNTIME
@@ -554,35 +565,6 @@
 
   (transact-kv [this txs]
     (assert (not closed?) "LMDB env is closed.")
-<<<<<<< HEAD
-    (let [^Txn txn (Txn/create env)]
-      (try
-        (doseq [[op dbi-name k & r] txs
-                :let                [^DBI dbi (or (.get dbis dbi-name)
-                                                  (raise dbi-name
-                                                         " is not open" {}))]]
-          (case op
-            :put (let [[v kt vt flags] r]
-                   (.put-key dbi k kt)
-                   (.put-val dbi v vt)
-                   (if flags
-                     (.put dbi txn flags)
-                     (.put dbi txn)))
-            :del (let [[kt] r]
-                   (.put-key dbi k kt)
-                   (.del dbi txn))))
-        (.commit txn)
-        (catch Lib$MapFullException _
-          (.close txn)
-          (let [^Info info (Info/create env)]
-            (.setMapSize env (* ^long c/+buffer-grow-factor+
-                                (.me_mapsize ^Lib$MDB_envinfo (.get info))))
-            (.close info)
-            (.transact-kv this txs)))
-        (catch Exception e
-          (.close txn)
-          (raise "Fail to transact to LMDB: " (ex-message e) {:txs txs})))))
-=======
     (locking writing?
       (let [^Txn txn (Txn/create env)]
         (try
@@ -601,7 +583,6 @@
             (raise "Fail to transact to LMDB: " (ex-message e) {}))
           (finally
             (vreset! writing? false))))))
->>>>>>> fdf6f4d1
 
   (get-value [this dbi-name k]
     (.get-value this dbi-name k :data :data true))
@@ -860,27 +841,13 @@
                      (* ^long c/+init-db-size+ 1024 1024)
                      c/+max-readers+
                      c/+max-dbs+
-                     (kv-flags c/default-env-flags))
-<<<<<<< HEAD
-          lmdb     (->LMDB env
-                           dir
-                           (ConcurrentLinkedQueue.)
-                           (ConcurrentHashMap.)
-                           false)]
-      (.addShutdownHook (Runtime/getRuntime)
-                        (Thread.
-                          #(when-not (l/closed-kv? lmdb)
-                             (l/close-kv lmdb))))
-      lmdb)
-=======
-          ]
+                     (kv-flags c/default-env-flags))]
       (->LMDB env
               dir
               (->RtxPool env (ConcurrentHashMap.) 0)
               (ConcurrentHashMap.)
               false
               (volatile! false)))
->>>>>>> fdf6f4d1
     (catch Exception e
       (raise
         "Fail to open database: " (ex-message e)
