(ns ^:no-doc datalevin.binding.graal
  "LMDB binding for GraalVM native image"
  (:require
   [datalevin.bits :as b]
   [datalevin.util :refer [raise] :as u]
   [datalevin.constants :as c]
   [datalevin.scan :as scan]
   [datalevin.lmdb :as l :refer [open-kv open-list-dbi IBuffer IRange
                                 IRtx IDB IKV IList ILMDB IWriting]]
   [clojure.stacktrace :as st])
  (:import
   [java.util Iterator]
   [java.util.concurrent ConcurrentHashMap ConcurrentLinkedQueue]
   [java.nio ByteBuffer BufferOverflowException]
   [java.lang AutoCloseable]
   [clojure.lang IPersistentVector]
   [org.graalvm.word WordFactory]
   [datalevin.utl BufOps]
   [datalevin.ni BufVal Lib Env Txn Dbi Cursor Stat Info
    Lib$BadReaderLockException Lib$MDB_cursor_op Lib$MDB_envinfo
    Lib$MDB_stat Lib$MapFullException])
  (:gen-class :name datalevin.binding.graal))

(defprotocol IFlag
  (value [this flag-key]))

(deftype Flag []
  IFlag
  (value  [_ flag-key]
    (case flag-key
      :fixedmap   (Lib/MDB_FIXEDMAP)
      :nosubdir   (Lib/MDB_NOSUBDIR)
      :rdonly-env (Lib/MDB_RDONLY)
      :writemap   (Lib/MDB_WRITEMAP)
      :nometasync (Lib/MDB_NOMETASYNC)
      :nosync     (Lib/MDB_NOSYNC)
      :mapasync   (Lib/MDB_MAPASYNC)
      :notls      (Lib/MDB_NOTLS)
      :nolock     (Lib/MDB_NOLOCK)
      :nordahead  (Lib/MDB_NORDAHEAD)
      :nomeminit  (Lib/MDB_NOMEMINIT)

      :cp-compact (Lib/MDB_CP_COMPACT)

      :reversekey (Lib/MDB_REVERSEKEY)
      :dupsort    (Lib/MDB_DUPSORT)
      :integerkey (Lib/MDB_INTEGERKEY)
      :dupfixed   (Lib/MDB_DUPFIXED)
      :integerdup (Lib/MDB_INTEGERDUP)
      :reversedup (Lib/MDB_REVERSEDUP)
      :create     (Lib/MDB_CREATE)

      :nooverwrite (Lib/MDB_NOOVERWRITE)
      :nodupdata   (Lib/MDB_NODUPDATA)
      :current     (Lib/MDB_CURRENT)
      :reserve     (Lib/MDB_RESERVE)
      :append      (Lib/MDB_APPEND)
      :appenddup   (Lib/MDB_APPENDDUP)
      :multiple    (Lib/MDB_MULTIPLE)

      :rdonly-txn (Lib/MDB_RDONLY))))

(defn- kv-flags
  [flags]
  (if (seq flags)
    (let [flag (Flag.)]
      (reduce (fn [r f] (bit-or ^int r ^int f))
              0
              (map #(value ^Flag flag %) flags)))
    (int 0)))

(deftype Rtx [lmdb
              ^Txn txn
              ^BufVal kp
              ^BufVal vp
              ^BufVal start-kp
              ^BufVal stop-kp
              aborted?]

  IBuffer
  (put-key [_ x t]
    (try
      (let [^ByteBuffer kb (.inBuf kp)]
        (.clear ^BufVal kp)
        (b/put-buffer kb x t)
        (.flip ^BufVal kp))
      (catch BufferOverflowException _
        (raise "Key cannot be larger than 511 bytes." {:input x}))
      (catch Exception e
        (raise "Error putting read-only transaction key buffer: "
               (ex-message e)
               {:value x :type t}))))
  (put-val [_ x t]
    (raise "put-val not allowed for read only txn buffer" {}))

  IRange
  (range-info [this range-type k1 k2 kt]
    (let [chk1 #(if k1
                  %1
                  (raise "Missing start/end key for range type " %2 {}))
          chk2 #(if (and k1 k2)
                  %1
                  (raise "Missing start/end key for range type " %2 {}))
          v1   (.-start-kp this)
          v2   (.-stop-kp this)]
      (case range-type
        :all               [true false false false false nil nil]
        :all-back          [false false false false false nil nil]
        :at-least          (chk1 [true true true false false v1 nil] :at-least)
        :at-most-back      (chk1 [false true true false false v1 nil]
                                 :at-most-back)
        :at-most           (chk1 [true false false true true nil v1] :at-most)
        :at-least-back     (chk1 [false false false true true nil v1]
                                 :at-least-back)
        :closed            (chk2 [true true true true true v1 v2] :closed)
        :closed-back       (chk2 [false true true true true v1 v2] :closed-back)
        :closed-open       (chk2 [true true true true false v1 v2] :closed-open)
        :closed-open-back  (chk2 [false true true true false v1 v2]
                                 :closed-open-back)
        :greater-than      (chk1 [true true false false false v1 nil]
                                 :greater-than)
        :less-than-back    (chk1 [false true false false false v1 nil]
                                 :less-than-back)
        :less-than         (chk1 [true false false true false nil v1] :less-than)
        :greater-than-back (chk1 [false false false true false nil v1]
                                 :greater-than-back)
        :open              (chk2 [true true false true false v1 v2] :open)
        :open-back         (chk2 [false true false true false v1 v2] :open-back)
        :open-closed       (chk2 [true true false true true v1 v2] :open-closed)
        :open-closed-back  (chk2 [false true false true true v1 v2]
                                 :open-closed-back)
        (raise "Unknown range type" range-type {}))))
  #_(put-start-key [_ x t]
      (try
        (when x
          (let [^ByteBuffer start-kb (.inBuf start-kp)]
            (.clear ^BufVal start-kp)
            (b/put-buffer start-kb x t)
            (.flip ^BufVal start-kp)))
        (catch Exception e
          (raise "Error putting read-only transaction start key buffer: "
                 (ex-message e)
                 {:value x :type t}))))
  #_(put-stop-key [_ x t]
      (try
        (when x
          (let [^ByteBuffer stop-kb (.inBuf stop-kp)]
            (.clear ^BufVal stop-kp)
            (b/put-buffer stop-kb x t)
            (.flip ^BufVal stop-kp)))
        (catch Exception e
          (raise "Error putting read-only transaction stop key buffer: "
                 (ex-message e)
                 {:value x :type t}))))

  IRtx
  (read-only? [_] (.isReadOnly txn))
  (get-txn [_] txn)
  (close-rtx [_]
    (.close txn)
    (.close kp)
    (.close vp)
    (.close start-kp)
    (.close stop-kp))
  (reset [this]
    (.reset txn)
    this)
  (renew [this]
    (.renew txn)
    this))

(deftype KV [^BufVal kp ^BufVal vp]
  IKV
  (k [_] (.outBuf kp))
  (v [_] (.outBuf vp)))

(defn has?
  [rc]
  (if (= ^int rc (Lib/MDB_NOTFOUND))
    false
    (do (Lib/checkRc ^int rc) true)))

(declare ->CursorIterable)

(deftype DBI [^Dbi db
              ^ConcurrentLinkedQueue curs
              ^BufVal kp
              ^:volatile-mutable ^BufVal vp
              ^boolean validate-data?]
  IBuffer
  (put-key [this x t]
    (or (not validate-data?)
        (b/valid-data? x t)
        (raise "Invalid data, expecting " t {:input x}))
    (let [^ByteBuffer kb (.inBuf kp)
          dbi-name       (.dbi-name this)]
      (try
        (.clear ^BufVal kp)
        (b/put-buffer kb x t)
        (.flip ^BufVal kp)
        (catch BufferOverflowException _
          (raise "Key cannot be larger than 511 bytes." {:input x}))
        (catch Exception e
          (raise "Error putting r/w key buffer of "
                 dbi-name ": " (ex-message e)
                 {:value x :type t :dbi dbi-name})))))
  (put-val [this x t]
    (or (not validate-data?)
        (b/valid-data? x t)
        (raise "Invalid data, expecting " t {:input x}))
    (let [^ByteBuffer vb (.inBuf vp)
          dbi-name       (.dbi-name this)]
      (try
        (.clear ^BufVal vp)
        (b/put-buffer vb x t)
        (.flip ^BufVal vp)
        (catch BufferOverflowException _
          (let [size (* ^long c/+buffer-grow-factor+ ^long (b/measure-size x))]
            (.close vp)
            (set! vp (BufVal/create size))
            (let [^ByteBuffer vb (.inBuf vp)]
              (b/put-buffer vb x t)
              (.flip ^BufVal vp))))
        (catch Exception e
          ;; (st/print-stack-trace e)
          (raise "Error putting r/w value buffer of "
                 dbi-name ": " (ex-message e)
                 {:value x :type t :dbi dbi-name})))))

  IDB
  (dbi [_] db)

  (dbi-name [_] (.getName db))

  (put [this txn] (.put this txn nil))
  (put [_ txn flags]
    (let [i (.get db)]
      (Lib/checkRc
        (Lib/mdb_put (.get ^Txn txn) i (.getVal kp) (.getVal vp)
                     (kv-flags flags)))))

  (del [this txn] (.del this txn true))
  (del [_ txn all?]
    (Lib/checkRc
      (Lib/mdb_del (.get ^Txn txn) (.get db) (.getVal kp)
                   (if all? (WordFactory/nullPointer) (.getVal vp)))))

  (get-kv [_ rtx]
    (let [^BufVal kp (.-kp ^Rtx rtx)
          ^BufVal vp (.-vp ^Rtx rtx)
          rc         (Lib/mdb_get (.get ^Txn (.-txn ^Rtx rtx))
                                  (.get db) (.getVal kp) (.getVal vp))]
      (Lib/checkRc rc)
      (when-not (= rc (Lib/MDB_NOTFOUND))
        (.outBuf vp))))

  (iterate-kv [this rtx [f? sk? is? ek? ie? sk ek] kt]
    (let [txn (.-txn ^Rtx rtx)
          cur (.get-cursor this txn)]
      (->CursorIterable cur this rtx f? sk? is? ek? ie? sk ek)))

  (get-cursor [_ txn]
    (or (when (.isReadOnly ^Txn txn)
          (when-let [^Cursor cur (.poll curs)]
            (.renew cur txn)
            cur))
        (Cursor/create txn db)))

  (close-cursor [_ cur] (.close ^Cursor cur))

  (return-cursor [_ cur] (.add curs cur)))

(deftype CursorIterable [^Cursor cursor
                         ^DBI db
                         ^Rtx rtx
                         forward?
                         start-key?
                         include-start?
                         stop-key?
                         include-stop?
                         ^BufVal sk
                         ^BufVal ek]
  AutoCloseable
  (close [_]
    (if (.isReadOnly ^Txn (.-txn rtx))
      (.return-cursor db cursor)
      (.close cursor)))

  Iterable
<<<<<<< HEAD
  (iterator [_]
    (let [started?      (volatile! false)
          ended?        (volatile! false)
          ^BufVal k     (.-kp rtx)
          ^BufVal v     (.-vp rtx)
          ^Txn txn      (.-txn rtx)
          ^Dbi dbi      (.dbi db)
          i             (.get dbi)
          op-get        Lib$MDB_cursor_op/MDB_GET_CURRENT
          op-next       Lib$MDB_cursor_op/MDB_NEXT
          op-prev       Lib$MDB_cursor_op/MDB_PREV
          op-set-range  Lib$MDB_cursor_op/MDB_SET_RANGE
          op-set        Lib$MDB_cursor_op/MDB_SET
          op-first      Lib$MDB_cursor_op/MDB_FIRST
          op-last       Lib$MDB_cursor_op/MDB_LAST
          op-next-nodup Lib$MDB_cursor_op/MDB_NEXT_NODUP
          op-prev-nodup Lib$MDB_cursor_op/MDB_PREV_NODUP
          get-cur       #(Lib/checkRc
                           (Lib/mdb_cursor_get
                             (.get cursor) (.getVal k) (.getVal v) op-get))]
      (reify
        Iterator
        (hasNext [_]
          (let [end       #(do (vreset! ended? true) false)
                continue? #(if stop-key?
                             (let [_ (get-cur)
                                   r (Lib/mdb_cmp (.get txn) i (.getVal k)
                                                  (.getVal ek))]
                               (if (= r 0)
                                 (do (vreset! ended? true)
                                     include-stop?)
                                 (if (> r 0)
                                   (if forward? (end) true)
                                   (if forward? true (end)))))
                             true)
                check     #(if (has?
                                 (Lib/mdb_cursor_get
                                   (.get cursor) (.getVal k) (.getVal v) %))
                             (continue?)
                             false)
                seek      #(if (has? (Lib/mdb_cursor_get
                                       (.get cursor) (.getVal sk) (.getVal v)
                                       op-set-range))
                             (if forward? (continue?) (check op-prev))
                             (if forward? false (check op-last)))
                start     #(if forward? (check op-first) (check op-last))]
            (if @ended?
              false
              (if @started?
                (if forward? (check op-next) (check op-prev))
                (do
                  (vreset! started? true)
                  (if start-key?
=======
  (iterator [this]
    (let [started?     (volatile! false)
          ended?       (volatile! false)
          ^BufVal k    (.-kp rtx)
          ^BufVal v    (.-vp rtx)
          ^Txn txn     (.-txn rtx)
          ^Dbi dbi     (.dbi db)
          i            (.get dbi)
          op-get       Lib$MDB_cursor_op/MDB_GET_CURRENT
          op-next      Lib$MDB_cursor_op/MDB_NEXT
          op-prev      Lib$MDB_cursor_op/MDB_PREV
          op-set-range Lib$MDB_cursor_op/MDB_SET_RANGE
          op-set       Lib$MDB_cursor_op/MDB_SET
          op-first     Lib$MDB_cursor_op/MDB_FIRST
          op-last      Lib$MDB_cursor_op/MDB_LAST
          get-cur      #(Lib/checkRc
                          (Lib/mdb_cursor_get
                            (.get cursor) (.getVal k) (.getVal v) op-get))
          end          #(do (vreset! ended? true) false)
          continue?    #(if stop-key?
                          (let [_ (get-cur)
                                r (Lib/mdb_cmp (.get txn) i (.getVal k)
                                               (.getVal ek))]
                            (if (= r 0)
                              (do (vreset! ended? true)
                                  include-stop?)
                              (if (> r 0)
                                (if forward? (end) true)
                                (if forward? true (end)))))
                          true)
          check        #(if (has?
                              (Lib/mdb_cursor_get
                                (.get cursor) (.getVal k) (.getVal v) %))
                          (continue?)
                          false)]
      (reify
        Iterator
        (hasNext [_]
          (if @ended?
            false
            (if @started?
              (if forward?
                (check op-next)
                (check op-prev))
              (do
                (vreset! started? true)
                (if start-key?
                  (if (has? (Lib/mdb_cursor_get
                              (.get cursor) (.getVal sk) (.getVal v) op-set))
                    (if include-start?
                      (continue?)
                      (if forward?
                        (check op-next)
                        (check op-prev)))
>>>>>>> d4b5c03c
                    (if (has? (Lib/mdb_cursor_get
                                (.get cursor) (.getVal sk) (.getVal v)
                                op-set-range))
                      (if forward?
                        (continue?)
<<<<<<< HEAD
                        (if forward? (check op-next) (check op-prev)))
                      (seek))
                    (start)))))))
=======
                        (check op-prev))
                      (if forward?
                        false
                        (check op-last))))
                  (if forward?
                    (check op-first)
                    (check op-last)))))))
>>>>>>> d4b5c03c
        (next [_]
          (KV. k v))))))

(defn- stat-map [^Stat stat]
  {:psize          (.ms_psize ^Lib$MDB_stat (.get stat))
   :depth          (.ms_depth ^Lib$MDB_stat (.get stat))
   :branch-pages   (.ms_branch_pages ^Lib$MDB_stat (.get stat))
   :leaf-pages     (.ms_leaf_pages ^Lib$MDB_stat (.get stat))
   :overflow-pages (.ms_overflow_pages ^Lib$MDB_stat (.get stat))
   :entries        (.ms_entries ^Lib$MDB_stat (.get stat))})

(defn- transact*
  [txs ^ConcurrentHashMap dbis ^Txn txn]
  (doseq [^IPersistentVector tx txs]
    (let [cnt      (.length tx)
          op       (.nth tx 0)
          dbi-name (.nth tx 1)
          k        (.nth tx 2)
          ^DBI dbi (or (.get dbis dbi-name)
                       (raise dbi-name " is not open" {}))]
      (case op
        :put      (let [v     (.nth tx 3)
                        kt    (when (< 4 cnt) (.nth tx 4))
                        vt    (when (< 5 cnt) (.nth tx 5))
                        flags (when (< 6 cnt) (.nth tx 6))]
                    (.put-key dbi k kt)
                    (.put-val dbi v vt)
                    (if flags
                      (.put dbi txn flags)
                      (.put dbi txn)))
        :del      (let [kt (when (< 3 cnt) (.nth tx 3)) ]
                    (.put-key dbi k kt)
                    (.del dbi txn))
        :put-list (let [vs (.nth tx 3)
                        kt (when (< 4 cnt) (.nth tx 4))
                        vt (when (< 5 cnt) (.nth tx 5))]
                    (.put-key dbi k kt)
                    (doseq [v vs]
                      (.put-val dbi v vt)
                      (.put dbi txn)))
        :del-list (let [vs (.nth tx 3)
                        kt (when (< 4 cnt) (.nth tx 4))
                        vt (when (< 5 cnt) (.nth tx 5))]
                    (.put-key dbi k kt)
                    (doseq [v vs]
                      (.put-val dbi v vt)
                      (.del dbi txn false)))
        (raise "Unknown kv operator: " op {})))))

(declare reset-write-txn ->LMDB)

(deftype LMDB [^Env env
               ^String dir
               temp?
               opts
               ^ConcurrentLinkedQueue pool
               ^ConcurrentHashMap dbis
               ^:volatile-mutable closed?
               ^BufVal kp-w
               ^BufVal vp-w
               ^BufVal start-kp-w
               ^BufVal stop-kp-w
               write-txn
               writing?]

  IWriting
  (writing? [_] writing?)

  (write-txn [_] write-txn)

  (mark-write [_]
    (->LMDB
      env dir temp? opts pool dbis closed? kp-w vp-w start-kp-w stop-kp-w
      write-txn true))

  ILMDB
  (close-kv [_]
    (when-not closed?
      (loop [^Iterator iter (.iterator pool)]
        (when (.hasNext iter)
          (.close-rtx ^Rtx (.next iter))
          (.remove iter)
          (recur iter)))
      (doseq [^DBI dbi (.values dbis)]
        (loop [^Iterator iter (.iterator ^ConcurrentLinkedQueue (.-curs dbi))]
          (when (.hasNext iter)
            (.close ^Cursor (.next iter))
            (.remove iter)
            (recur iter)))
        (.close ^Dbi (.-db dbi)))
      (when-not (.isClosed env) (.sync env))
      (.close env)
      (set! closed? true)
      (when temp? (u/delete-files dir))
      nil))

  (closed-kv? [_] closed?)

  (dir [_] dir)

  (opts [_] opts)

  (open-dbi [this dbi-name]
    (.open-dbi this dbi-name nil))
  (open-dbi [_ dbi-name {:keys [key-size val-size flags validate-data?]
                         :or   {key-size       c/+max-key-size+
                                val-size       c/+default-val-size+
                                flags          c/default-dbi-flags
                                validate-data? false}}]
    (assert (not closed?) "LMDB env is closed.")
    (assert (< ^long key-size 512) "Key size cannot be greater than 511 bytes")
    (let [kp  (BufVal/create key-size)
          vp  (BufVal/create val-size)
          dbi (Dbi/create env dbi-name (kv-flags flags))
          db  (DBI. dbi (ConcurrentLinkedQueue.) kp vp validate-data?)]
      (.put dbis dbi-name db)
      db))

  (get-dbi [this dbi-name]
    (.get-dbi this dbi-name true))
  (get-dbi [this dbi-name create?]
    (or (.get dbis dbi-name)
        (if create?
          (.open-dbi this dbi-name)
          (.open-dbi this dbi-name {:key-size c/+max-key-size+
                                    :val-size c/+default-val-size+
                                    :flags    c/read-dbi-flags}))))

  (clear-dbi [this dbi-name]
    (assert (not closed?) "LMDB env is closed.")
    (try
      (let [^Dbi dbi (.-db ^DBI (.get-dbi this dbi-name))
            ^Txn txn (Txn/create env)]
        (Lib/checkRc (Lib/mdb_drop (.get txn) (.get dbi) 0))
        (.commit txn))
      (catch Exception e
        (raise "Fail to clear DBI: " dbi-name " " (ex-message e) {}))))

  (drop-dbi [this dbi-name]
    (assert (not closed?) "LMDB env is closed.")
    (try
      (let [^Dbi dbi (.-db ^DBI (.get-dbi this dbi-name))
            ^Txn txn (Txn/create env)]
        (Lib/checkRc (Lib/mdb_drop (.get txn) (.get dbi) 1))
        (.commit txn)
        (.remove dbis dbi-name)
        nil)
      (catch Exception e
        (raise "Fail to drop DBI: " dbi-name (ex-message e) {}))))

  (get-rtx [this]
    (try
      (or (when-let [^Rtx rtx (.poll pool)]
            (.renew rtx))
          (Rtx. this
                (Txn/createReadOnly env)
                (BufVal/create c/+max-key-size+)
                (BufVal/create 1)
                (BufVal/create c/+max-key-size+)
                (BufVal/create c/+max-key-size+)
                (volatile! false)))
      (catch Lib$BadReaderLockException _
        (raise
          "Please do not open multiple LMDB connections to the same DB
           in the same process. Instead, a LMDB connection should be held onto
           and managed like a stateful resource. Refer to the documentation of
           `datalevin.core/open-kv` for more details." {}))))

  (return-rtx [this rtx]
    (.reset ^Rtx rtx)
    (.add pool rtx))

  (list-dbis [this]
    (assert (not closed?) "LMDB env is closed.")
    (let [^Dbi main (Dbi/create env 0)
          ^DBI dbi  (->DBI main
                           (ConcurrentLinkedQueue.)
                           (BufVal/create c/+max-key-size+)
                           (BufVal/create c/+max-key-size+)
                           false)
          ^Rtx rtx  (.get-rtx this)]
      (try
        (with-open [^Cursor cursor (.get-cursor dbi (.-txn rtx))]
          (with-open [^AutoCloseable iterable (->CursorIterable
                                                cursor dbi rtx true false false
                                                false false nil nil)]
            (loop [^Iterator iter (.iterator ^Iterable iterable)
                   holder         (transient [])]
              (if (.hasNext iter)
                (let [kv      (.next iter)
                      holder' (conj! holder
                                     (-> kv l/k b/get-bytes b/text-ba->str))]
                  (recur iter holder'))
                (persistent! holder)))))
        (catch Exception e
          (raise "Fail to list DBIs: " (ex-message e) {}))
        (finally (.return-rtx this rtx)))))

  (copy [this dest]
    (.copy this dest false))
  (copy [this dest compact?]
    (assert (not closed?) "LMDB env is closed.")
    (if (-> dest u/file u/empty-dir?)
      (.copy env dest (if compact? true false))
      (raise "Destination directory is not empty." {})))

  (stat [this]
    (assert (not closed?) "LMDB env is closed.")
    (try
      (let [stat ^Stat (Stat/create env)
            m    (stat-map stat)]
        (.close stat)
        m)
      (catch Exception e
        (raise "Fail to get statistics: " (ex-message e) {}))))
  (stat [this dbi-name]
    (assert (not closed?) "LMDB env is closed.")
    (if dbi-name
      (let [^Rtx rtx (.get-rtx this)]
        (try
          (let [^DBI dbi   (.get-dbi this dbi-name false)
                ^Dbi db    (.-db dbi)
                ^Txn txn   (.-txn rtx)
                ^Stat stat (Stat/create txn db)
                m          (stat-map stat)]
            (.close stat)
            m)
          (catch Exception e
            (raise "Fail to get statistics: " (ex-message e)
                   {:dbi dbi-name}))
          (finally (.return-rtx this rtx))))
      (l/stat this)))

  (entries [this dbi-name]
    (assert (not closed?) "LMDB env is closed.")
    (let [^DBI dbi (.get-dbi this dbi-name false)
          ^Rtx rtx (.get-rtx this)]
      (try
        (let [^Dbi db    (.-db dbi)
              ^Txn txn   (.-txn rtx)
              ^Stat stat (Stat/create txn db)
              entries    (.ms_entries ^Lib$MDB_stat (.get stat))]
          (.close stat)
          entries)
        (catch Exception e
          (raise "Fail to get entries: " (ex-message e) {:dbi dbi-name}))
        (finally (.return-rtx this rtx)))))

  (open-transact-kv [this]
    (assert (not closed?) "LMDB env is closed.")
    (try
      (reset-write-txn this)
      (.mark-write this)
      (catch Exception e
        (raise "Fail to open read/write transaction in LMDB: "
               (ex-message e) {}))))

  (close-transact-kv [this]
    (when-let [^Rtx wtxn @write-txn]
      (when-let [^Txn txn (.-txn wtxn)]
        (try
          (let [aborted? @(.-aborted? wtxn)]
            (if aborted? (.close txn) (.commit txn))
            (vreset! write-txn nil)
            (if aborted? :aborted :committed))
          (catch Exception e
            (.close txn)
            (vreset! write-txn nil)
            (raise "Fail to commit read/write transaction in LMDB: "
                   (ex-message e) {}))))))

  (abort-transact-kv [this]
    (when-let [^Rtx wtxn @write-txn]
      (vreset! (.-aborted? wtxn) true)
      (vreset! write-txn wtxn)
      nil))

  (transact-kv [this txs]
    (assert (not closed?) "LMDB env is closed.")
    (locking write-txn
      (let [^Rtx rtx  @write-txn
            one-shot? (nil? rtx)
            ^Txn txn  (if one-shot? (Txn/create env) (.-txn rtx))]
        (try
          (transact* txs dbis txn)
          (when one-shot? (.commit txn))
          :transacted
          (catch Lib$MapFullException _
            (.close txn)
            (let [^Info info (Info/create env)]
              (.setMapSize env (* ^long c/+buffer-grow-factor+
                                  (.me_mapsize ^Lib$MDB_envinfo (.get info))))
              (.close info))
            (if one-shot?
              (.transact-kv this txs)
              (do (reset-write-txn this)
                  (raise "DB needs resize" {:resized true}))))
          (catch Exception e
            (when one-shot? (.close txn))
            (raise "Fail to transact to LMDB: " (ex-message e) {}))))))

  (get-value [this dbi-name k]
    (.get-value this dbi-name k :data :data true))
  (get-value [this dbi-name k k-type]
    (.get-value this dbi-name k k-type :data true))
  (get-value [this dbi-name k k-type v-type]
    (.get-value this dbi-name k k-type v-type true))
  (get-value [this dbi-name k k-type v-type ignore-key?]
    (scan/get-value this dbi-name k k-type v-type ignore-key?))

  (get-first [this dbi-name k-range]
    (.get-first this dbi-name k-range :data :data false))
  (get-first [this dbi-name k-range k-type]
    (.get-first this dbi-name k-range k-type :data false))
  (get-first [this dbi-name k-range k-type v-type]
    (.get-first this dbi-name k-range k-type v-type false))
  (get-first [this dbi-name k-range k-type v-type ignore-key?]
    (scan/get-first this dbi-name k-range k-type v-type ignore-key?))

  (get-range [this dbi-name k-range]
    (.get-range this dbi-name k-range :data :data false))
  (get-range [this dbi-name k-range k-type]
    (.get-range this dbi-name k-range k-type :data false))
  (get-range [this dbi-name k-range k-type v-type]
    (.get-range this dbi-name k-range k-type v-type false))
  (get-range [this dbi-name k-range k-type v-type ignore-key?]
    (scan/get-range this dbi-name k-range k-type v-type ignore-key?))

  (range-seq [this dbi-name k-range]
    (.range-seq this dbi-name k-range :data :data false nil))
  (range-seq [this dbi-name k-range k-type]
    (.range-seq this dbi-name k-range k-type :data false nil))
  (range-seq [this dbi-name k-range k-type v-type]
    (.range-seq this dbi-name k-range k-type v-type false nil))
  (range-seq [this dbi-name k-range k-type v-type ignore-key?]
    (.range-seq this dbi-name k-range k-type v-type ignore-key? nil))
  (range-seq [this dbi-name k-range k-type v-type ignore-key? opts]
    (scan/range-seq this dbi-name k-range k-type v-type ignore-key? opts))

  (range-count [this dbi-name k-range]
    (.range-count this dbi-name k-range :data))
  (range-count [this dbi-name k-range k-type]
    (scan/range-count this dbi-name k-range k-type))

  (get-some [this dbi-name pred k-range]
    (.get-some this dbi-name pred k-range :data :data false))
  (get-some [this dbi-name pred k-range k-type]
    (.get-some this dbi-name pred k-range k-type :data false))
  (get-some [this dbi-name pred k-range k-type v-type]
    (.get-some this dbi-name pred k-range k-type v-type false))
  (get-some [this dbi-name pred k-range k-type v-type ignore-key?]
    (scan/get-some this dbi-name pred k-range k-type v-type ignore-key?))

  (range-filter [this dbi-name pred k-range]
    (.range-filter this dbi-name pred k-range :data :data false))
  (range-filter [this dbi-name pred k-range k-type]
    (.range-filter this dbi-name pred k-range k-type :data false))
  (range-filter [this dbi-name pred k-range k-type v-type]
    (.range-filter this dbi-name pred k-range k-type v-type false))
  (range-filter [this dbi-name pred k-range k-type v-type ignore-key?]
    (scan/range-filter this dbi-name pred k-range k-type v-type ignore-key?))

  (range-filter-count [this dbi-name pred k-range]
    (.range-filter-count this dbi-name pred k-range :data))
  (range-filter-count [this dbi-name pred k-range k-type]
    (scan/range-filter-count this dbi-name pred k-range k-type))

  (visit [this dbi-name visitor k-range]
    (.visit this dbi-name visitor k-range :data))
  (visit [this dbi-name visitor k-range k-type]
    (scan/visit this dbi-name visitor k-range k-type))

  (open-list-dbi [this dbi-name {:keys [key-size val-size]
                                 :or   {key-size c/+max-key-size+
                                        val-size c/+max-key-size+}}]
    (assert (and (>= c/+max-key-size+ ^long key-size)
                 (>= c/+max-key-size+ ^long val-size))
            "Data size cannot be larger than 511 bytes")
    (.open-dbi this dbi-name {:key-size key-size :val-size val-size
                              :flags    (conj c/default-dbi-flags :dupsort)}))
  (open-list-dbi [lmdb dbi-name]
    (.open-list-dbi lmdb dbi-name nil))

  IList
  (put-list-items [this dbi-name k vs kt vt]
    (.transact-kv this [[:put-list dbi-name k vs kt vt]]))

  (del-list-items [this dbi-name k kt]
    (.transact-kv this [[:del dbi-name k kt]]))
  (del-list-items [this dbi-name k vs kt vt]
    (.transact-kv this [[:del-list dbi-name k vs kt vt]]))

  (get-list [this dbi-name k kt vt]
    (when k
      (let [^DBI dbi    (.get-dbi this dbi-name false)
            ^Rtx rtx    (.get-rtx this)
            txn         (.-txn rtx)
            ^Cursor cur (.get-cursor dbi txn) ]
        (try
          ;; (.put-start-key rtx k kt)
          (let [rc (Lib/mdb_cursor_get
                     (.get cur)
                     (.getVal ^BufVal (.-start-kp rtx))
                     (.getVal ^BufVal (.-stop-kp rtx))
                     Lib$MDB_cursor_op/MDB_SET)]
            (when (has? rc)
              (let [^BufVal k (.-kp rtx)
                    ^BufVal v (.-vp rtx)
                    holder    (transient [])]
                (Lib/mdb_cursor_get (.get cur) (.getVal k) (.getVal v)
                                    Lib$MDB_cursor_op/MDB_FIRST_DUP)
                (conj! holder (b/read-buffer (.outBuf v) vt))
                (dotimes [_ (dec (.count cur))]
                  (Lib/mdb_cursor_get (.get cur) (.getVal k) (.getVal v)
                                      Lib$MDB_cursor_op/MDB_NEXT_DUP)
                  (conj! holder (b/read-buffer (.outBuf v) vt)))
                (persistent! holder))))
          (catch Exception e
            (raise "Fail to get inverted list: " (ex-message e)
                   {:dbi dbi-name}))
          (finally
            (if (.isReadOnly txn)
              (.return-cursor dbi cur)
              (.close cur))
            (.return-rtx this rtx))))))

  (visit-list [this dbi-name visitor k kt]
    (when k
      (let [^DBI dbi    (.get-dbi this dbi-name false)
            ^Rtx rtx    (.get-rtx this)
            txn         (.-txn rtx)
            ^Cursor cur (.get-cursor dbi txn)]
        (try
          ;; (.put-start-key rtx k kt)
          (let [rc (Lib/mdb_cursor_get
                     (.get cur)
                     (.getVal ^BufVal (.-start-kp rtx))
                     (.getVal ^BufVal (.-stop-kp rtx))
                     Lib$MDB_cursor_op/MDB_SET)]
            (when (has? rc)
              (let [k ^BufVal (.-kp rtx)
                    v ^BufVal (.-vp rtx)]
                (Lib/mdb_cursor_get (.get cur) (.getVal k) (.getVal v)
                                    Lib$MDB_cursor_op/MDB_FIRST_DUP)
                (visitor (->KV k v))
                (dotimes [_ (dec (.count cur))]
                  (Lib/mdb_cursor_get (.get cur) (.getVal k) (.getVal v)
                                      Lib$MDB_cursor_op/MDB_NEXT_DUP)
                  (visitor (->KV k v))))))
          (catch Exception e
            (raise "Fail to visit inverted list: " (ex-message e)
                   {:dbi dbi-name}))
          (finally
            (if (.isReadOnly txn)
              (.return-cursor dbi cur)
              (.close cur))
            (.return-rtx this rtx))))))

  (list-count [this dbi-name k kt]
    (if k
      (let [^DBI dbi    (.get-dbi this dbi-name false)
            ^Rtx rtx    (.get-rtx this)
            txn         (.-txn rtx)
            ^Cursor cur (.get-cursor dbi txn)]
        (try
          ;; (.put-start-key rtx k kt)
          (let [rc (Lib/mdb_cursor_get
                     (.get cur)
                     (.getVal ^BufVal (.-start-kp rtx))
                     (.getVal ^BufVal (.-stop-kp rtx))
                     Lib$MDB_cursor_op/MDB_SET)]
            (if (has? rc)
              (.count cur)
              0))
          (catch Exception e
            (raise "Fail to get count of inverted list: " (ex-message e)
                   {:dbi dbi-name}))
          (finally (.return-rtx this rtx)
                   (.return-cursor dbi cur))))
      0))

  #_(filter-list [this dbi-name k pred kt vt]
      (let [^DBI dbi    (.get-dbi this dbi-name false)
            ^Rtx rtx    (.get-rtx this)
            txn         (.-txn rtx)
            ^Cursor cur (.get-cursor dbi txn)]
        (try
          (.put-start-key rtx k kt)
          (let [rc (Lib/mdb_cursor_get
                     (.get cur)
                     (.getVal ^BufVal (.-start-kp rtx))
                     (.getVal ^BufVal (.-stop-kp rtx))
                     Lib$MDB_cursor_op/MDB_SET)]
            (if (has? rc)
              (let [k      ^BufVal (.-kp rtx)
                    v      ^BufVal (.-vp rtx)
                    holder (transient [])
                    work   #(let [kv (->KV k v)]
                              (when (pred kv)
                                (conj! holder (b/read-buffer (.outBuf v) vt))))]
                (Lib/mdb_cursor_get (.get cur) (.getVal k) (.getVal v)
                                    Lib$MDB_cursor_op/MDB_FIRST_DUP)
                (work)
                (dotimes [_ (dec (.count cur))]
                  (Lib/mdb_cursor_get (.get cur) (.getVal k) (.getVal v)
                                      Lib$MDB_cursor_op/MDB_NEXT_DUP)
                  (work))
                (persistent! holder))
              []))
          (catch Exception e
            (raise "Fail to get count of inverted list: " (ex-message e)
                   {:dbi dbi-name}))
          (finally (.return-rtx this rtx)
                   (.return-cursor dbi cur)))))

  #_(filter-list-count [this dbi-name k pred kt]
      (let [^DBI dbi    (.get-dbi this dbi-name false)
            ^Rtx rtx    (.get-rtx this)
            txn         (.-txn rtx)
            ^Cursor cur (.get-cursor dbi txn)]
        (try
          (.put-start-key rtx k kt)
          (let [rc (Lib/mdb_cursor_get
                     (.get cur)
                     (.getVal ^BufVal (.-start-kp rtx))
                     (.getVal ^BufVal (.-stop-kp rtx))
                     Lib$MDB_cursor_op/MDB_SET)]
            (if (has? rc)
              (let [k    ^BufVal (.-kp rtx)
                    v    ^BufVal (.-vp rtx)
                    c    (volatile! 0)
                    work #(when (pred (->KV k v))
                            (vreset! c (inc ^long @c)))]
                (Lib/mdb_cursor_get (.get cur) (.getVal k) (.getVal v)
                                    Lib$MDB_cursor_op/MDB_FIRST_DUP)
                (work)
                (dotimes [_ (dec (.count cur))]
                  (Lib/mdb_cursor_get (.get cur) (.getVal k) (.getVal v)
                                      Lib$MDB_cursor_op/MDB_NEXT_DUP)
                  (work))
                @c)
              0))
          (catch Exception e
            (raise "Fail to get count of inverted list: " (ex-message e)
                   {:dbi dbi-name}))
          (finally (.return-rtx this rtx)
                   (.return-cursor dbi cur)))))

  (in-list? [this dbi-name k v kt vt]
    (if (and k v)
      (let [^DBI dbi    (.get-dbi this dbi-name false)
            ^Rtx rtx    (.get-rtx this)
            txn         (.-txn rtx)
            ^Cursor cur (.get-cursor dbi txn)]
        (try
          ;; (.put-start-key rtx k kt)
          ;; (.put-stop-key rtx v vt)
          (has? (Lib/mdb_cursor_get
                  (.get cur)
                  (.getVal ^BufVal (.-start-kp rtx))
                  (.getVal ^BufVal (.-stop-kp rtx))
                  Lib$MDB_cursor_op/MDB_GET_BOTH))
          (catch Exception e
            (raise "Fail to test if an item is in an inverted list: "
                   (ex-message e) {:dbi dbi-name}))
          (finally (.return-rtx this rtx)
                   (.return-cursor dbi cur))))
      false)))

(defn- reset-write-txn
  [^LMDB lmdb]
  (let [kp-w       ^BufVal (.-kp-w lmdb)
        start-kp-w ^BufVal (.-start-kp-w lmdb)
        stop-kp-w  ^BufVal (.-stop-kp-w lmdb)]
    (.clear kp-w)
    (.clear start-kp-w)
    (.clear stop-kp-w)
    (vreset! (.-write-txn lmdb) (Rtx. lmdb
                                      (Txn/create (.-env lmdb))
                                      kp-w
                                      (.-vp-w lmdb)
                                      start-kp-w
                                      stop-kp-w
                                      (volatile! false)))))

(defmethod open-kv :graal
  ([dir]
   (open-kv dir {}))
  ([dir {:keys [mapsize flags temp?]
         :or   {mapsize c/+init-db-size+
                flags   c/default-env-flags
                temp?   false}
         :as   opts}]
   (try
     (let [file     (u/file dir)
           ^Env env (Env/create
                      dir
                      (* ^long mapsize 1024 1024)
                      c/+max-readers+
                      c/+max-dbs+
                      (kv-flags flags))
           lmdb     (->LMDB env
                            dir
                            temp?
                            opts
                            (ConcurrentLinkedQueue.)
                            (ConcurrentHashMap.)
                            false
                            (BufVal/create c/+max-key-size+)
                            (BufVal/create 1)
                            (BufVal/create c/+max-key-size+)
                            (BufVal/create c/+max-key-size+)
                            (volatile! nil)
                            false)]
       (when temp? (u/delete-on-exit file))
       lmdb)
     (catch Exception e
       (raise
         "Fail to open database: " (ex-message e)
         {:dir dir})))))<|MERGE_RESOLUTION|>--- conflicted
+++ resolved
@@ -287,61 +287,6 @@
       (.close cursor)))
 
   Iterable
-<<<<<<< HEAD
-  (iterator [_]
-    (let [started?      (volatile! false)
-          ended?        (volatile! false)
-          ^BufVal k     (.-kp rtx)
-          ^BufVal v     (.-vp rtx)
-          ^Txn txn      (.-txn rtx)
-          ^Dbi dbi      (.dbi db)
-          i             (.get dbi)
-          op-get        Lib$MDB_cursor_op/MDB_GET_CURRENT
-          op-next       Lib$MDB_cursor_op/MDB_NEXT
-          op-prev       Lib$MDB_cursor_op/MDB_PREV
-          op-set-range  Lib$MDB_cursor_op/MDB_SET_RANGE
-          op-set        Lib$MDB_cursor_op/MDB_SET
-          op-first      Lib$MDB_cursor_op/MDB_FIRST
-          op-last       Lib$MDB_cursor_op/MDB_LAST
-          op-next-nodup Lib$MDB_cursor_op/MDB_NEXT_NODUP
-          op-prev-nodup Lib$MDB_cursor_op/MDB_PREV_NODUP
-          get-cur       #(Lib/checkRc
-                           (Lib/mdb_cursor_get
-                             (.get cursor) (.getVal k) (.getVal v) op-get))]
-      (reify
-        Iterator
-        (hasNext [_]
-          (let [end       #(do (vreset! ended? true) false)
-                continue? #(if stop-key?
-                             (let [_ (get-cur)
-                                   r (Lib/mdb_cmp (.get txn) i (.getVal k)
-                                                  (.getVal ek))]
-                               (if (= r 0)
-                                 (do (vreset! ended? true)
-                                     include-stop?)
-                                 (if (> r 0)
-                                   (if forward? (end) true)
-                                   (if forward? true (end)))))
-                             true)
-                check     #(if (has?
-                                 (Lib/mdb_cursor_get
-                                   (.get cursor) (.getVal k) (.getVal v) %))
-                             (continue?)
-                             false)
-                seek      #(if (has? (Lib/mdb_cursor_get
-                                       (.get cursor) (.getVal sk) (.getVal v)
-                                       op-set-range))
-                             (if forward? (continue?) (check op-prev))
-                             (if forward? false (check op-last)))
-                start     #(if forward? (check op-first) (check op-last))]
-            (if @ended?
-              false
-              (if @started?
-                (if forward? (check op-next) (check op-prev))
-                (do
-                  (vreset! started? true)
-                  (if start-key?
-=======
   (iterator [this]
     (let [started?     (volatile! false)
           ended?       (volatile! false)
@@ -396,17 +341,11 @@
                       (if forward?
                         (check op-next)
                         (check op-prev)))
->>>>>>> d4b5c03c
                     (if (has? (Lib/mdb_cursor_get
                                 (.get cursor) (.getVal sk) (.getVal v)
                                 op-set-range))
                       (if forward?
                         (continue?)
-<<<<<<< HEAD
-                        (if forward? (check op-next) (check op-prev)))
-                      (seek))
-                    (start)))))))
-=======
                         (check op-prev))
                       (if forward?
                         false
@@ -414,7 +353,6 @@
                   (if forward?
                     (check op-first)
                     (check op-last)))))))
->>>>>>> d4b5c03c
         (next [_]
           (KV. k v))))))
 
