--- conflicted
+++ resolved
@@ -211,12 +211,9 @@
    * `:search-opts`, an option map that will be passed to the built-in full-text search engine
 
    * `:kv-opts`, an option map that will be passed to the underlying kV store
-<<<<<<< HEAD
-=======
 
    * `:client-opts` is the option map passed to the client if `dir` is a remote URI string.
 
->>>>>>> 775e355b
 
   Usage:
 
@@ -504,11 +501,8 @@
    * `:search-opts`, an option map that will be passed to the built-in full-text search engine
 
    * `:kv-opts`, an option map that will be passed to the underlying kV store
-<<<<<<< HEAD
-=======
 
    * `:client-opts` is the option map passed to the client if `dir` is a remote URI string.
->>>>>>> 775e355b
 
   Please note that the connection should be managed like a stateful resource.
   Application should hold on to the same connection rather than opening
