<p align="center"><img src="logo.png" alt="datalevin logo"
height="140"></img></p>
<h1 align="center">Datalevin</h1>
<p align="center"> 🧘 Simple, fast and versatile Datalog database for everyone
💽 </p>
<p align="center">
<a href="https://cljdoc.org/d/datalevin/datalevin"><img
src="https://cljdoc.org/badge/datalevin/datalevin" alt="datalevin on
cljdoc"></img></a>
<a href="https://clojars.org/datalevin"><img
src="https://img.shields.io/clojars/v/datalevin.svg?color=success"
alt="datalevin on clojars"></img></a>
<a
href="https://github.com/juji-io/datalevin/blob/master/doc/install.md#babashka-pod"><img
src="https://raw.githubusercontent.com/babashka/babashka/master/logo/badge.svg"
alt="bb compatible"></img></a>
</p>
<p align="center">
<a href="https://github.com/juji-io/datalevin/actions"><img
src="https://github.com/juji-io/datalevin/actions/workflows/release.binaries.yml/badge.svg?branch=0.9.5"
alt="datalevin linux/macos amd64 build status"></img></a>
<a href="https://ci.appveyor.com/project/huahaiy/datalevin"><img
src="https://ci.appveyor.com/api/projects/status/github/juji-io/datalevin?svg=true"
alt="datalevin windows build status"></img></a>
<a href="https://cirrus-ci.com/github/juji-io/datalevin"><img
src="https://api.cirrus-ci.com/github/juji-io/datalevin.svg" alt="datalevin
apple silicon build status"></img></a>
</p>


> I love Datalog, why hasn't everyone used this already?

Datalevin is a simple durable [Datalog](https://en.wikipedia.org/wiki/Datalog)

database. Here's what a Datalog query looks like in Datalevin:

```Clojure
(d/q '[:find  ?name ?total
       :in    $ ?year
       :where [?sales :sales/year ?year]
              [?sales :sales/total ?total]
              [?sales :sales/customer ?customer]
              [?customer :customers/name ?name]]
      (d/db conn) 2024)
```

## :question: Why

The rationale is to have a simple, fast and open source Datalog query engine
running on durable storage.

It is our observation that many developers prefer
the flavor of Datalog popularized by [Datomic®](https://www.datomic.com) over
any flavor of SQL, once they get to use it. Perhaps it is because Datalog is
more declarative and composable than SQL, e.g. the automatic implicit joins seem
to be its killer feature. In addition, the recursive rules feature of Datalog
makes it suitable for graph processing and deductive reasoning.

The feature set of Datomic® may be an overkill for some use cases. One thing
that may confuse casual users is its [temporal
features](https://docs.datomic.com/cloud/whatis/data-model.html#time-model). To
keep things simple and familiar, Datalevin behaves the same way as most other
databases: when data are deleted, they are gone. Datalevin also follows the widely
accepted principles of ACID, instead of introducing [unusual
semantics](https://jepsen.io/analyses/datomic-pro-1.0.7075).

Datalevin started out as a port of
[Datascript](https://github.com/tonsky/datascript) in-memory Datalog database to
[LMDB](https://en.wikipedia.org/wiki/Lightning_Memory-Mapped_Database) for
persistence. We then added a [cost-based query optimizer](doc/query.md) to
enhance query performance.

Datalevin can be used as a library, embedded in applications to manage state, e.g.
used like SQLite; or it can run in a networked
[client/server](https://github.com/juji-io/datalevin/blob/master/doc/server.md)
mode (default port is 8898) with full-fledged role-based access control (RBAC)
on the server, e.g. used like Postgres.

Datalevin relies on the robust ACID transactional database features of LMDB.
Designed for concurrent read intensive workloads, LMDB also [performs
well](http://www.lmdb.tech/bench/ondisk/) in writing large values (> 2KB).
Therefore, it is fine to store documents in Datalevin.

Datalevin can be used as a fast key-value store for
[EDN](https://en.wikipedia.org/wiki/Extensible_Data_Notation) data. The native
EDN data capability of Datalevin should be beneficial for Clojure programs.

Moreover, Datalevin has a [built-in full-text search
engine](https://github.com/juji-io/datalevin/blob/master/doc/search.md) that has
[competitive](https://github.com/juji-io/datalevin/tree/master/search-bench)
search performance.

Presentation:

* [2020 London Clojurians Meetup](https://youtu.be/-5SrIUK6k5g)

## :truck: [Installation](doc/install.md)

As a Clojure library, Datalevin is simple to add as a dependency to your Clojure
project. There are also several other options. Please see details in
[Installation Documentation](doc/install.md)
<<<<<<< HEAD
=======

## :birthday: Upgrade

Please read
[Upgrade
Documentation](https://github.com/juji-io/datalevin/blob/master/doc/upgrade.md)
for information regarding upgrading your existing Datalevin database from older
versions.
>>>>>>> bd13a9ee

## :tada: Usage

Datalevin is aimed to be a versatile database.

### Use as a Datalog store

In addition to [our API doc](https://cljdoc.org/d/datalevin/datalevin),
since Datalevin has almost the same Datalog API as Datascript, which in turn has
almost the same API as Datomic®, please consult the abundant tutorials, guides
and learning sites available online to learn about the usage of Datomic® flavor
of Datalog.

Here is a simple code example using Datalevin:

```clojure
(require '[datalevin.core :as d])

;; Define an optional schema.
;; Note that pre-defined schema is optional, as Datalevin does schema-on-write.
;; However, attributes requiring special handling need to be defined in schema,
;; e.g. many cardinality, uniqueness constraint, reference type, and so on.
(def schema {:aka  {:db/cardinality :db.cardinality/many}
             ;; :db/valueType is optional, if unspecified, the attribute will be
             ;; treated as EDN blobs, and may not be optimal for range queries
             :name {:db/valueType :db.type/string
                    :db/unique    :db.unique/identity}})

;; Create DB on disk and connect to it, assume write permission to create given dir
(def conn (d/get-conn "/tmp/datalevin/mydb" schema))
;; or if you have a Datalevin server running on myhost with default port 8898
;; (def conn (d/get-conn "dtlv://myname:mypasswd@myhost/mydb" schema))

;; Transact some data
;; Notice that :nation is not defined in schema, so it will be treated as an EDN blob
(d/transact! conn
             [{:name "Frege", :db/id -1, :nation "France", :aka ["foo" "fred"]}
              {:name "Peirce", :db/id -2, :nation "france"}
              {:name "De Morgan", :db/id -3, :nation "English"}])

;; Query the data
(d/q '[:find ?nation
       :in $ ?alias
       :where
       [?e :aka ?alias]
       [?e :nation ?nation]]
     (d/db conn)
     "fred")
;; => #{["France"]}

;; Retract the name attribute of an entity
(d/transact! conn [[:db/retract 1 :name "Frege"]])

;; Pull the entity, now the name is gone
(d/q '[:find (pull ?e [*])
       :in $ ?alias
       :where
       [?e :aka ?alias]]
     (d/db conn)
     "fred")
;; => ([{:db/id 1, :aka ["foo" "fred"], :nation "France"}])

;; Close DB connection
(d/close conn)
```

### Use as a key-value store

Datalevin packages the underlying LMDB database as a convenient key-value store
for EDN data.

```clojure
(require '[datalevin.core :as d])
(import '[java.util Date])

;; Open a key value DB on disk and get the DB handle
(def db (d/open-kv "/tmp/datalevin/mykvdb"))
;; or if you have a Datalevin server running on myhost with default port 8898
;; (def db (d/open-kv "dtlv://myname:mypasswd@myhost/mykvdb" schema))

;; Define some table (called "dbi", or sub-databases in LMDB) names
(def misc-table "misc-test-table")
(def date-table "date-test-table")

;; Open the tables
(d/open-dbi db misc-table)
(d/open-dbi db date-table)

;; Transact some data, a transaction can put data into multiple tables
;; Optionally, data type can be specified to help with range query
(d/transact-kv
  db
  [[:put misc-table :datalevin "Hello, world!"]
   [:put misc-table 42 {:saying "So Long, and thanks for all the fish"
                        :source "The Hitchhiker's Guide to the Galaxy"}]
   [:put date-table #inst "1991-12-25" "USSR broke apart" :instant]
   [:put date-table #inst "1989-11-09" "The fall of the Berlin Wall" :instant]])

;; Get the value with the key
(d/get-value db misc-table :datalevin)
;; => "Hello, world!"
(d/get-value db misc-table 42)
;; => {:saying "So Long, and thanks for all the fish",
;;     :source "The Hitchhiker's Guide to the Galaxy"}


;; Range query, from unix epoch time to now
(d/get-range db date-table [:closed (Date. 0) (Date.)] :instant)
;; => [[#inst "1989-11-09T00:00:00.000-00:00" "The fall of the Berlin Wall"]
;;     [#inst "1991-12-25T00:00:00.000-00:00" "USSR broke apart"]]

;; This returns a PersistentVector - e.g. reads all data in JVM memory
(d/get-range db misc-table [:all])
;; => [[42 {:saying "So Long, and thanks for all the fish",
;;          :source "The Hitchhiker's Guide to the Galaxy"}]
;;     [:datalevin "Hello, world!"]]

;; This allows you to iterate over all DB keys inside a transaction.
;; You can perform writes inside the transaction.
;; kv is of of type https://www.javadoc.io/doc/org.lmdbjava/lmdbjava/latest/org/lmdbjava/CursorIterable.KeyVal.html
;; Avoid long-lived transactions. Read transactions prevent reuse of pages freed by newer write transactions, thus the database can grow quickly.
;; Write transactions prevent other write transactions, since writes are serialized.
;; LMDB advice: http://www.lmdb.tech/doc/index.html
;; Conclusion: It's ok to have long transactions if using a single thread.
(d/visit db misc-table
            (fn [kv]
               (let [k (d/read-buffer (d/k kv) :data)]
                  (when (= k 42)
                    (d/transact-kv db [[:put misc-table 42 "Don't panic"]]))))
              [:all])

(d/get-range db misc-table [:all])
;; => [[42 "Don't panic"] [:datalevin "Hello, world!"]]

;; Delete some data
(d/transact-kv db [[:del misc-table 42]])

;; Now it's gone
(d/get-value db misc-table 42)
;; => nil

;; Close key value db
(d/close-kv db)
```
## :green_book: Documentation

Please refer to the [API
documentation](https://cljdoc.org/d/datalevin/datalevin) for more details.
You may also consult online materials for Datascript or Datomic®, as the Datalog API is
similar.

## :rocket: Status

Datalevin is extensively tested with property-based testing. It is also used
in production at [Juji](https://juji.io).

Running the [benchmark suite adopted from
Datascript](https://github.com/juji-io/datalevin/tree/master/datascript-bench),
which write 100K random datoms in several conditions, and run several queries on
them, on a Ubuntu Linux server with an Intel i7 3.6GHz CPU and a 1TB SSD drive,
here is how it looks.

<p align="center">
<img src="datascript-bench/Read.png" alt="query benchmark" height="300"></img>
<img src="datascript-bench/Write.png" alt="write benchmark" height="300"></img>
</p>

In this benchmark, both Datomic and Datascript are running in in-memory mode, as
they require another database for persistence. The `init` write condition, i.e.
bulk loading prepared datoms, is not available in Datomic. Datalevin write here
is configured with LMDB `nosync` mode to better match the in-memory conditions,
i.e. the operating system is responsible for flushing data to disk.

In all benchmarked queries, Datalevin is the fastest among the three tested
systems, as Datalevin has a [cost based query optimizer](doc/query.md) while Datascript and
Datomic do not. Datalevin also has a caching layer for index access.

Writes are slower, as expected, as Datalevin does write to disk even though sync
is not explicitly called, while others are purely
in memory. The bulk loading speed is good, writing 100K datoms to disk in less
than 0.2 seconds; the same data can also be transacted with all the integrity
checks as a whole or five datoms at a time in less than 1.5 seconds. Transacting
one datom at a time, it takes longer time. Therefore, it is preferable to have
batch transactions.

See [here](https://github.com/juji-io/datalevin/tree/master/datascript-bench)
for a detailed analysis of the results.

## :earth_americas: Roadmap

These are the tentative goals that we try to reach as soon as we can. We may
adjust the priorities based on feedback.

* 0.4.0 ~~Native image and native command line tool.~~ [Done 2021/02/27]
* 0.5.0 ~~Native networked server mode with role based access control.~~ [Done 2021/09/06]
* 0.6.0 ~~As a search engine: full-text search across database.~~ [Done 2022/03/10]
* 0.7.0 ~~Explicit transactions, lazy results loading, and results spill to disk when memory is low.~~ [Done 2022/12/15]
* 0.8.0 ~~Long ids; composite tuples; enhanced search engine ingestion speed.~~ [Done 2023/01/19]
* 0.9.0 ~~New Datalog query engine with improved performance.~~ [Done 2024/03/09]
* 1.0.0 New rule evaluation algorithm, incremental view maintenance, documentation in book form.
* 1.1.0 Option to store data in compressed form.
* 2.0.0 Dense numeric vector indexing and similarity search.
* 2.1.0 Transaction log storage and access API.
* 2.2.0 Read-only replicas for server.
* 3.0.0 Automatic document indexing.
* 3.1.0 Fully automatic schema migration on write.
* 4.0.0 [loom](https://github.com/aysylu/loom) graph protocols and common graph algorithms.
* 5.0.0 Distributed mode.

## :floppy_disk: Differences from Datascript

Datascript is developed by [Nikita Prokopov](https://tonsky.me/) that "is built
totally from scratch and is not related by any means to" Datomic®. Datalevin
started out as a port of Datascript to LMDB, but differs from Datascript in more
significant ways than just the difference in data durability and running mode:

* Datalevin has a cost-based query optimizer, so queries are truly declarative
  and clause ordering does not affect query performance.

* Datalevin is not an immutable database, and there is no
  "database as a value" feature.  Since history is not kept, transaction ids are
  not stored.

* Datoms in a transaction are committed together as a batch, rather than being
  saved by `with-datom` one at a time.

* ACID transaction and rollback are supported.

* Lazy results set and spill to disk are supported.

* Entity and transaction integer ids are 64 bits long, instead of 32 bits.

* Respects `:db/valueType`. Currently, most [Datomic® value
  types](https://docs.datomic.com/on-prem/schema.html#value-types) are
  supported, except uri. Values of the attributes that
  are not defined in the schema or have unspecified types are treated as
  [EDN](https://en.wikipedia.org/wiki/Extensible_Data_Notation) blobs, and are
  de/serialized with [nippy](https://github.com/ptaoussanis/nippy).

* In addition to composite tuples, Datalevin also supports heterogeneous and
  homogeneous tuples.

* Has a value leading index (VAE) for datoms with `:db.type/ref` type attribute;
  The attribute and value leading index (AVE) is enabled for all datoms, so
  there is no need to specify `:db/index`, similar to Datomic® Cloud. Does not
  have AEV index, in order to save storage and improve write speed.

* Stored transaction functions of `:db/fn` should be defined with `inter-fn`, for
  function serialization requires special care in order to support GraalVM
  native image. It is the same for functions that need to be passed over the
  wire to server or babashka.

* Attributes are stored in indices as integer ids, thus attributes in index
  access are returned in attribute creation order, not in lexicographic order
  (i.e. do not expect `:b` to come after `:a`). This is the same as Datomic®.

* Has no features that are applicable only for in-memory DBs, such as DB as an
  immutable data structure, DB pretty print, etc.

## :baby: Limitations

* Attribute names have a length limitation: an attribute name cannot be more
  than 511 bytes long, due to LMDB key size limit.

* Because keys are compared bitwise, for range queries to work as expected on an
  attribute, its `:db/valueType` should be specified.

* Floating point `NaN` cannot be stored.

* Big integers do not go beyond the range of `[-2^1015, 2^1015-1]`, the
  unscaled value of big decimal has the same limit.

* The maximum individual value size is 2GB. Limited by the maximum size of
  off-heap byte buffer that can be allocated in JVM.

* The total data size of a Datalevin database has the same limit as LMDB's, e.g.
  128TB on a modern 64-bit machine that implements 48-bit address spaces.

* Currently supports Clojure on JVM 8 or the above, but adding support for other
  Clojure-hosting runtime is possible, since bindings for LMDB
  exist in almost all major languages and available on most platforms.

## :shopping: Alternatives

If you are interested in using the dialect of Datalog pioneered by Datomic®,
here are your current options:

* If you need time travel and cloud features backed by the company that
  maintains Clojure, and there is no need to see the source code, you may try
  [Datomic®](https://www.datomic.com).

* If you need mainly an in-memory store with optional durability, that has
  almost the same API as Datomic®, you may try
  [Datascript](https://github.com/tonsky/datascript).

* If you need a simple, fast and versatile store with a battle tested backend
  and almost the same Datalog API as the above two, you may try
  [Datalevin](https://github.com/juji-io/datalevin), this project.

* If you need features such as bi-temporal models and SQL, you may try
  [XTDB](https://github.com/xtdb/xtdb).

* If you need a graph database with an open world assumption, you may try
  [Asami](https://github.com/threatgrid/asami).

* If you need a durable store with some storage choices, you may try
  [Datahike](https://github.com/replikativ/datahike).

* There was also [Eva](https://github.com/Workiva/eva/), a distributed store,
  but it is no longer in active development.


## :arrows_clockwise: Contact

We appreciate and welcome your contributions or suggestions. Please feel free to
file issues or pull requests.

If commercial support is needed for Datalevin, talk to us.

You can talk to us in the `#datalevin` channel on [Clojurians Slack](http://clojurians.net/).

## License

Copyright © 2020-2024 [Juji, Inc.](https://juji.io).

Licensed under Eclipse Public License (see [LICENSE](LICENSE)).<|MERGE_RESOLUTION|>--- conflicted
+++ resolved
@@ -99,8 +99,6 @@
 As a Clojure library, Datalevin is simple to add as a dependency to your Clojure
 project. There are also several other options. Please see details in
 [Installation Documentation](doc/install.md)
-<<<<<<< HEAD
-=======
 
 ## :birthday: Upgrade
 
@@ -109,7 +107,6 @@
 Documentation](https://github.com/juji-io/datalevin/blob/master/doc/upgrade.md)
 for information regarding upgrading your existing Datalevin database from older
 versions.
->>>>>>> bd13a9ee
 
 ## :tada: Usage
 
