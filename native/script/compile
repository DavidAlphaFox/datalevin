#!/bin/bash

# compile on mac or aarch64 linux

set -eou pipefail

app_name=dtlv

test0_name=dtlv-test0

if [ -z "$GRAALVM_HOME" ]; then
    echo "Please set GRAALVM_HOME"
    exit 1
fi

export JAVA_HOME=$GRAALVM_HOME
export PATH=$GRAALVM_HOME/bin:$PATH

export USE_NATIVE_IMAGE_JAVA_PLATFORM_MODULE_SYSTEM=false
export DTLV_COMPILE_NATIVE=true

echo $JAVA_HOME


MAIN_JAR="target/main.uberjar.jar"

TEST0_JAR="target/test0.uberjar.jar"

#lein clean
#lein with-profile native-uberjar uberjar

<<<<<<< HEAD
#"$GRAALVM_HOME/bin/native-image" \
  #--verbose \
  #--features=InitAtBuildTimeFeature \
  #-jar "$MAIN_JAR" ${app_name}
=======
"$GRAALVM_HOME/bin/native-image" \
  --verbose \
  -jar "$MAIN_JAR" ${app_name}
>>>>>>> 9b1ee2a1

lein clean
lein with-profile test0-uberjar uberjar

"$GRAALVM_HOME/bin/native-image" \
     --verbose \
     -jar "$TEST0_JAR" ${test0_name}<|MERGE_RESOLUTION|>--- conflicted
+++ resolved
@@ -29,16 +29,9 @@
 #lein clean
 #lein with-profile native-uberjar uberjar
 
-<<<<<<< HEAD
-#"$GRAALVM_HOME/bin/native-image" \
-  #--verbose \
-  #--features=InitAtBuildTimeFeature \
-  #-jar "$MAIN_JAR" ${app_name}
-=======
 "$GRAALVM_HOME/bin/native-image" \
-  --verbose \
-  -jar "$MAIN_JAR" ${app_name}
->>>>>>> 9b1ee2a1
+    --verbose \
+    -jar "$MAIN_JAR" ${app_name}
 
 lein clean
 lein with-profile test0-uberjar uberjar
