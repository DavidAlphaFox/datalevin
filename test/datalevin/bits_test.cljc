--- conflicted
+++ resolved
@@ -6,12 +6,8 @@
             [clojure.test :refer [deftest is]]
             [clojure.test.check.generators :as gen]
             [clojure.test.check.clojure-test :as test]
-<<<<<<< HEAD
-            [clojure.test.check.properties :as prop])
-=======
             [clojure.test.check.properties :as prop]
             [datalevin.util :as u])
->>>>>>> b3468e72
   (:import [java.util Arrays UUID Date]
            [java.nio ByteBuffer]
            [java.nio.charset StandardCharsets]
@@ -203,9 +199,6 @@
     (.clear bf1)
     (sut/put-buffer bf1 dmin :eav)
     (.flip bf1)
-<<<<<<< HEAD
-    (is (>= (bf-compare bf bf1) 0) (str "v: " v))
-=======
     (is (>= (bf-compare bf bf1) 0)
         (do
           (.rewind bf)
@@ -213,7 +206,6 @@
           (str "v: " v
                " d: " (sut/hexify (sut/get-bytes bf))
                " dmin: " (sut/hexify (sut/get-bytes bf1)))))
->>>>>>> b3468e72
     (.clear bf1)
     (sut/put-buffer bf1 dmax :eav)
     (.flip bf1)
@@ -225,9 +217,6 @@
     (.clear bf1)
     (sut/put-buffer bf1 dmin :ave)
     (.flip bf1)
-<<<<<<< HEAD
-    (is (>=(bf-compare bf bf1) 0) (str "v: " v))
-=======
     ;; TODO deal with occasional fail here, basically, empty character
     #_(is (>=(bf-compare bf bf1) 0)
           (do
@@ -236,7 +225,6 @@
             (str "v: " v
                  " d: " (sut/hexify (sut/get-bytes bf))
                  " dmin: " (sut/hexify (sut/get-bytes bf1)))))
->>>>>>> b3468e72
     (.clear bf1)
     (sut/put-buffer bf1 dmax :ave)
     (.flip bf1)
