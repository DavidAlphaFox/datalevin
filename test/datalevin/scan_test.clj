(ns datalevin.scan-test
  (:require
   [datalevin.lmdb :as l]
   [datalevin.bits :as b]
   [datalevin.interpret :as i]
   [datalevin.util :as u]
   [datalevin.test.core :as tdc :refer [db-fixture]]
   [clojure.test :refer [deftest testing is use-fixtures]]
   [clojure.test.check.generators :as gen]
   [clojure.test.check.clojure-test :as test]
   [clojure.test.check.properties :as prop])
  (:import
   [java.util UUID HashMap]
   [java.lang Long AutoCloseable]))

(if (u/graal?)
  (require 'datalevin.binding.graal)
  (require 'datalevin.binding.java))

(use-fixtures :each db-fixture)

(deftest get-first-test
  (let [dir  (u/tmp-dir (str "lmdb-test-" (UUID/randomUUID)))
        lmdb (l/open-kv dir)]
    (l/open-dbi lmdb "a")
    (l/open-dbi lmdb "c" {:key-size (inc Long/BYTES) :val-size (inc Long/BYTES)})
    (let [ks  (shuffle (range 0 1000))
          vs  (map inc ks)
          txs (map (fn [k v] [:put "c" k v :long :long]) ks vs)]
      (l/transact-kv lmdb txs)
      (is (= [0 1] (l/get-first lmdb "c" [:all] :long :long)))
      (is (= [0 nil] (l/get-first lmdb "c" [:all] :long :ignore)))
      (is (= [999 1000] (l/get-first lmdb "c" [:all-back] :long :long)))
      ;; (is (= [9 10] (l/get-first lmdb "c" [:at-least 9] :long :long)))
      (is (= [10 11] (l/get-first lmdb "c" [:greater-than 9] :long :long)))
      (is (= true (l/get-first lmdb "c" [:greater-than 9] :long :ignore true)))
      (is (nil? (l/get-first lmdb "c" [:greater-than 1000] :long :ignore)))
      (l/transact-kv lmdb [[:put "a" 0xff 1 :byte]
                           [:put "a" 0xee 2 :byte]
                           [:put "a" 0x11 3 :byte]])
      (is (= 3 (l/get-first lmdb "a" [:all] :byte :data true)))
      (is (= 1 (l/get-first lmdb "a" [:all-back] :byte :data true))))
    (l/close-kv lmdb)
    (u/delete-files dir)))

(deftest range-seq-test
  (let [dir  (u/tmp-dir (str "range-seq-test-" (UUID/randomUUID)))
        lmdb (l/open-kv dir)]
    (l/open-dbi lmdb "a")

    (l/transact-kv lmdb [[:put "a" 0 0 :long :long]
                         [:put "a" 1 1 :long :long]
                         [:put "a" 2 2 :long :long]
                         [:put "a" 3 3 :long :long]
                         [:put "a" 4 4 :long :long]])
    (with-open [^AutoCloseable vs
                (l/range-seq lmdb "a" [:all] :long :long true
                             {:batch-size 2})]
      (is (= 10 (reduce + (seq vs)))))

    (with-open [^AutoCloseable vs
                (l/range-seq lmdb "a" [:all] :long :long true)]
      (is (= [0 1 2 3 4] (into [] cat vs)) ))

    (with-open [^AutoCloseable vs
                (l/range-seq lmdb "a" [:all] :long :long true)]
      (is (= [1 2 3 4 5] (map inc vs)) ))

    (with-open [^AutoCloseable vs
                (l/range-seq lmdb "a" [:all] :long :long true)]
      (is (= [[0 1] [2 3] [4]] (partition-all 2 vs)) ))

    (with-open [^AutoCloseable vs
                (l/range-seq lmdb "a" [:all] :long :long true {:batch-size 2})]
      (let [products (atom 0)]
        (doseq [v vs] (swap! products + v))
        (is (= @products 10))))

    (l/close-kv lmdb)
    (u/delete-files dir)))

(deftest range-no-gap-test
  (let [dir  (u/tmp-dir (str "lmdb-test-" (UUID/randomUUID)))
        lmdb (l/open-kv dir)]
    (l/open-dbi lmdb "c"
                {:key-size (inc Long/BYTES) :val-size (inc Long/BYTES)})
    (let [ks   (shuffle (range 0 1000))
          vs   (map inc ks)
          txs  (map (fn [k v] [:put "c" k v :long :long]) ks vs)
          res  (sort-by first (map (fn [k v] [k v]) ks vs))
          rres (reverse res)
          rc   (count res)]
      (l/transact-kv lmdb txs)
      (is (= res (l/get-range lmdb "c" [:all] :long :long)))
      (is (= (range 0 1000) (l/key-range lmdb "c" [:all] :long)))
      (with-open [^AutoCloseable rs
                  (l/range-seq lmdb "c" [:all] :long :long)]
        (is (= res (seq rs))))

      (is (= rc (l/range-count lmdb "c" [:all] :long)))

      (is (= rres (l/get-range lmdb "c" [:all-back] :long :long)))
      (is (= (reverse (range 0 1000))
             (l/key-range lmdb "c" [:all-back] :long)))
      (with-open [^AutoCloseable rs
                  (l/range-seq lmdb "c" [:all-back] :long :long)]
        (is (= (seq rs) rres)))

<<<<<<< HEAD
      (is (= (->> res (drop 990))
             (l/get-range lmdb "c" [:at-least 990] :long :long)))
      (is (= (range 990 1000) (l/key-range lmdb "c" [:at-least 990] :long)))
      (with-open [^AutoCloseable rs
                  (l/range-seq lmdb "c" [:at-least 990] :long :long)]
        (is (= (seq rs) (->> res (drop 990)))))
=======
      ;; (is (= (->> res (drop 990))
      ;;        (l/get-range lmdb "c" [:at-least 990] :long :long)))
      ;; (with-open [^AutoCloseable rs (l/range-seq lmdb "c" [:at-least 990] :long :long)]
      ;;   (is (= (seq rs) (->> res (drop 990)))))
>>>>>>> 9b1ee2a1

      (is (= []
             (l/get-range lmdb "c" [:greater-than 1500] :long :ignore)))
      (is (= [] (l/key-range lmdb "c" [:greater-than 1500] :long)))
      (with-open [^AutoCloseable rs
                  (l/range-seq lmdb "c" [:greater-than 1500] :long :ignore)]
        (is (= (seq rs) [])))

      (is (= 0 (l/range-count lmdb "c" [:greater-than 1500] :long)))

      (is (= res
             (l/get-range lmdb "c" [:less-than Long/MAX_VALUE] :long :long)))
      (is (= (range 0 1000)
             (l/key-range lmdb "c" [:less-than Long/MAX_VALUE] :long)))
      (with-open [^AutoCloseable rs
                  (l/range-seq lmdb "c" [:less-than Long/MAX_VALUE]
                               :long :long)]
        (is (= (seq rs) res)))

      (is (= rc (l/range-count lmdb "c" [:less-than Long/MAX_VALUE] :long)))

      (is (= (take 10 res)
             (l/get-range lmdb "c" [:at-most 9] :long :long)))
      (is (= (range 0 10)
             (l/key-range lmdb "c" [:at-most 9] :long)))
      (with-open [^AutoCloseable rs
                  (l/range-seq lmdb "c" [:at-most 9] :long :long)]
        (is (= (seq rs) (take 10 res))))

      (is (= (->> res (drop 10) (take 100))
             (l/get-range lmdb "c" [:closed 10 109] :long :long)))
      (is (= (range 10 110)
             (l/key-range lmdb "c" [:closed 10 109] :long)))
      (with-open [^AutoCloseable rs
                  (l/range-seq lmdb "c" [:closed 10 109] :long :long)]
        (is (= (seq rs) (->> res (drop 10) (take 100)))))

      (is (= (->> res (drop 10) (take 100) (map second))
             (l/get-range lmdb "c" [:closed 10 109] :long :long true)))
      (with-open [^AutoCloseable rs
                  (l/range-seq lmdb "c" [:closed 10 109] :long :long true)]
        (is (= (seq rs) (->> res (drop 10) (take 100) (map second))))))

    (l/close-kv lmdb)
    (u/delete-files dir)))

(deftest range-gap-test
  (let [dir        (u/tmp-dir (str "lmdb-test-" (UUID/randomUUID)))
        db         (l/open-kv dir)
        misc-table "misc-test-table"]
    (l/open-dbi db misc-table {:key-size (b/type-size :long)
                               :val-size (b/type-size :long)})
    (l/transact-kv db
                   [[:put misc-table 1 1 :long :long]
                    [:put misc-table 2 2 :long :long]
                    [:put misc-table 4 4 :long :long]
                    [:put misc-table 8 8 :long :long]
                    [:put misc-table 16 16 :long :long]
                    [:put misc-table 32 32 :long :long]
                    [:put misc-table 64 64 :long :long]
                    [:put misc-table 128 128 :long :long]
                    [:put misc-table 256 256 :long :long]
                    [:put misc-table 512 512 :long :long]
                    [:put misc-table 1024 1024 :long :long]
                    [:put misc-table 2048 2048 :long :long]
                    [:put misc-table 4096 4096 :long :long]
                    [:put misc-table 8192 8192 :long :long]
                    [:put misc-table 16384 16384 :long :long]])
    (is (= [1 2 4 8 16 32 64 128 256 512 1024 2048 4096 8192 16384]
           (l/get-range db misc-table [:all] :long :long true)))
    (with-open [^AutoCloseable rs
                (l/range-seq db misc-table [:all] :long :long true)]
      (is (= (seq rs)
             [1 2 4 8 16 32 64 128 256 512 1024 2048 4096 8192 16384])))
    (is (= [16384 8192 4096 2048 1024 512 256 128 64 32 16 8 4 2 1]
           (l/get-range db misc-table [:all-back] :long :long true)))
    (with-open [^AutoCloseable rs
                (l/range-seq db misc-table [:all-back] :long :long true)]
      (is (= (seq rs)
             [16384 8192 4096 2048 1024 512 256 128 64 32 16 8 4 2 1] )))
    (is (= [1024 2048 4096 8192 16384]
           (l/get-range db misc-table [:at-least 1000] :long :long true)))

    (is (= [1024 2048 4096 8192 16384]
           (l/get-range db misc-table [:at-least 1024] :long :long true)))

    (is (= [16 8 4 2 1]
           (l/get-range db misc-table [:at-most-back 16] :long :long true)))

    (is (= [16 8 4 2 1]
           (l/get-range db misc-table [:at-most-back 17] :long :long true)))
    (is (= [1 2 4 8 16]
           (l/get-range db misc-table [:at-most 16] :long :long true)))
    (is (= [1 2 4 8 16]
           (l/get-range db misc-table [:at-most 17] :long :long true)))
    (with-open [^AutoCloseable rs
                (l/range-seq db misc-table [:at-most 17] :long :long true)]
      (is (= [1 2 4 8 16] (seq rs) )))

    (is (= [16384 8192 4096 2048]
           (l/get-range db misc-table [:at-least-back 2048] :long :long true)))


    (is (= [16384 8192 4096 2048]
           (l/get-range db misc-table [:at-least-back 2000] :long :long true)))

    (is (= [2] (l/get-range db misc-table [:closed 2 2] :long :long true)))

    (is (= [] (l/get-range db misc-table [:closed 2 1] :long :long true)))

    (with-open [^AutoCloseable rs
                (l/range-seq db misc-table [:closed 2 1] :long :long true)]
      (is (= (seq rs) [])))

    (is (= [2 4 8 16 32]
           (l/get-range db misc-table [:closed 2 32] :long :long true)))

    (with-open [^AutoCloseable rs
                (l/range-seq db misc-table [:closed 2 32] :long :long true)]
      (is (= [2 4 8 16 32] (seq rs))))

    (is (= [4 8 16]
           (l/get-range db misc-table [:closed 3 30] :long :long true)))

    (is (= [1 2 4 8 16 32]
           (l/get-range db misc-table [:closed 0 40] :long :long true)))


    (is (= []
           (l/get-range db misc-table [:closed-back 2 32] :long :long true)))

    (is (= [32 16 8 4 2]
           (l/get-range db misc-table [:closed-back 32 2] :long :long true)))

    (with-open [^AutoCloseable rs
                (l/range-seq db misc-table [:closed-back 32 2]
                             :long :long true)]
      (is (= [32 16 8 4 2] (seq rs))))

    (is (= [16 8 4]
           (l/get-range db misc-table [:closed-back 30 3] :long :long true)))

    (is (= [32 16 8 4 2 1]
           (l/get-range db misc-table [:closed-back 40 0] :long :long true)))

    (is (= [2 4 8 16]
           (l/get-range db misc-table [:closed-open 2 32] :long :long true)))

    (with-open [^AutoCloseable rs
                (l/range-seq db misc-table [:closed-open 2 32]
                             :long :long true)]
      (is (= (seq rs) [2 4 8 16])))

    (is (= [4 8 16]
           (l/get-range db misc-table [:closed-open 3 30] :long :long true)))

    (is (= [1 2 4 8 16 32]
           (l/get-range db misc-table [:closed-open 0 40] :long :long true)))

    (is (= []
           (l/get-range db misc-table [:closed-open-back 2 32]
                        :long :long true)))

    (with-open [^AutoCloseable rs
                (l/range-seq db misc-table [:closed-open-back 2 32]
                             :long :long true) ]
      (is (= (seq rs) [])))

    (is (= [32 16 8 4]
           (l/get-range db misc-table [:closed-open-back 32 2]
                        :long :long true)))
    (is (= [16 8 4]
           (l/get-range db misc-table [:closed-open-back 30 3]
                        :long :long true)))
    (is (= [32 16 8 4 2 1]
           (l/get-range db misc-table [:closed-open-back 40 0]
                        :long :long true)))
    (is (= [4096 8192 16384]
           (l/get-range db misc-table [:greater-than 2048] :long :long true)))
    (is (= [2048 4096 8192 16384]
           (l/get-range db misc-table [:greater-than 2000] :long :long true)))

    (with-open [^AutoCloseable rs
                (l/range-seq db misc-table [:greater-than 2000]
                             :long :long true)]
      (is (= (seq rs) [2048 4096 8192 16384])))

    (is (= [8 4 2 1]
           (l/get-range db misc-table [:less-than-back 16] :long :long true)))
    (is (= [16 8 4 2 1]
           (l/get-range db misc-table [:less-than-back 17] :long :long true)))

    (with-open [^AutoCloseable rs
                (l/range-seq db misc-table
                             [:less-than-back 17] :long :long true)]
      (is (= (seq rs) [16 8 4 2 1])))

    (is (= [1 2 4 8]
           (l/get-range db misc-table [:less-than 16] :long :long true)))
    (is (= [1 2 4 8 16]
           (l/get-range db misc-table [:less-than 17] :long :long true)))
    (is (= [16384 8192 4096]
           (l/get-range db misc-table [:greater-than-back 2048]
                        :long :long true)))
    (is (= [16384 8192 4096 2048]
           (l/get-range db misc-table [:greater-than-back 2000]
                        :long :long true)))
    (is (= []
           (l/get-range db misc-table [:open 2 2] :long :long true)))
    (is (= [] (l/get-range db misc-table [:open 2 1]
                           :long :long true)))
    (is (= [4 8 16]
           (l/get-range db misc-table [:open 2 32] :long :long true)))
    (is (= [4 8 16]
           (l/get-range db misc-table [:open 3 30] :long :long true)))
    (is (= [1 2 4 8 16 32]
           (l/get-range db misc-table [:open 0 40] :long :long true)))
    (is (= [] (l/get-range db misc-table [:open-back 2 2] :long :long true)))
    (is (= [] (l/get-range db misc-table [:open-back 2 1] :long :long true)))
    (is (= [16 8 4]
           (l/get-range db misc-table [:open-back 32 2] :long :long true)))
    (is (= [16 8 4]
           (l/get-range db misc-table [:open-back 30 3] :long :long true)))
    (is (= [32 16 8 4 2 1]
           (l/get-range db misc-table [:open-back 40 0] :long :long true)))
    (is (= [4 8 16 32]
           (l/get-range db misc-table [:open-closed 2 32] :long :long true)))
    (is (= [4 8 16]
           (l/get-range db misc-table [:open-closed 3 30] :long :long true)))
    (is (= [1 2 4 8 16 32]
           (l/get-range db misc-table [:open-closed 0 40] :long :long true)))
    (is (= []
           (l/get-range db misc-table [:open-closed-back 2 32]
                        :long :long true)))
    (is (= [16 8 4 2]
           (l/get-range db misc-table [:open-closed-back 32 2]
                        :long :long true)))
    (is (= [16 8 4]
           (l/get-range db misc-table [:open-closed-back 30 3]
                        :long :long true)))
    (is (= [32 16 8 4 2 1]
           (l/get-range db misc-table [:open-closed-back 40 0]
                        :long :long true)))
    (with-open [^AutoCloseable rs
                (l/range-seq db misc-table
                             [:open-closed-back 40 0] :long :long true)]
      (is (= (seq rs) [32 16 8 4 2 1])))
    (l/close-kv db)
    (u/delete-files dir)))

(deftest get-some-test
  (let [dir  (u/tmp-dir (str "lmdb-test-" (UUID/randomUUID)))
        lmdb (l/open-kv dir)]
    (l/open-dbi lmdb "c"
                {:key-size (inc Long/BYTES) :val-size (inc Long/BYTES)})
    (let [ks   (shuffle (range 0 100))
          vs   (map inc ks)
          txs  (map (fn [k v] [:put "c" k v :long :long]) ks vs)
          pred (i/inter-fn [kv]
                           (let [^long k (b/read-buffer (l/k kv) :long)]
                             (> k 15)))]
      (l/transact-kv lmdb txs)
      (is (= 17 (l/get-some lmdb "c" pred [:all] :long :long true)))
      (is (= [16 17] (l/get-some lmdb "c" pred [:all] :long :long))))
    (l/close-kv lmdb)
    (u/delete-files dir)))

(deftest range-filter-test
  (let [dir  (u/tmp-dir (str "lmdb-test-" (UUID/randomUUID)))
        lmdb (l/open-kv dir)]
    (l/open-dbi lmdb "c"
                {:key-size (inc Long/BYTES) :val-size (inc Long/BYTES)})
    (let [ks   (shuffle (range 0 100))
          vs   (map inc ks)
          txs  (map (fn [k v] [:put "c" k v :long :long]) ks vs)
          pred (i/inter-fn [kv]
                           (let [^long k (b/read-buffer (l/k kv) :long)]
                             (< 10 k 20)))
          fks  (range 11 20)
          fvs  (map inc fks)
          res  (map (fn [k v] [k v]) fks fvs)
          rc   (count res)]
      (l/transact-kv lmdb txs)
      (is (= fvs (l/range-filter lmdb "c" pred [:all] :long :long true)))
      (is (= rc (l/range-filter-count lmdb "c" pred [:all] :long)))
      (is (= res (l/range-filter lmdb "c" pred [:all] :long :long)))
      (is (= fks (map first
                      (l/range-filter lmdb "c" pred [:all]
                                      :long :ignore false))))

      (let [hm      (HashMap.)
            visitor (i/inter-fn [kv]
                                (let [^long k (b/read-buffer (l/k kv) :long)
                                      ^long v (b/read-buffer (l/v kv) :long)]
                                  (.put hm k v)))]
        (l/visit lmdb "c" visitor [:closed 11 19] :long)
        (is (= (into {} res) hm))))
    (l/close-kv lmdb)
    (u/delete-files dir)))

(deftest get-range-transduce-test
  (let [dir  (u/tmp-dir (str "lmdb-test-" (UUID/randomUUID)))
        lmdb (l/open-kv dir)]
    (l/open-dbi lmdb "a")
    (l/transact-kv lmdb [[:put "a" 1 2]
                         [:put "a" 3 4]
                         [:put "a" 5 6]])
    (is (= [[1 2] [3 4] [5 6]]
           (sequence (map identity) (l/get-range lmdb "a" [:all]))
           (eduction (map identity) (l/get-range lmdb "a" [:all]))))
    (l/close-kv lmdb)
    (u/delete-files dir)))

(deftest list-fns-test
  (let [dir  (u/tmp-dir (str "lmdb-test-" (UUID/randomUUID)))
        lmdb (l/open-kv dir)
        pred (i/inter-fn
               [kv]
               (let [^long v (b/read-buffer (l/v kv) :long)]
                 (even? v)))]
    (l/open-list-dbi lmdb "a")
    (l/put-list-items lmdb "a" 1 [3 4 3 2] :long :long)
    (l/put-list-items lmdb "a" 2 [7 9 4 3 2] :long :long)
    (l/put-list-items lmdb "a" 4 [14 13 20] :long :long)
    (l/put-list-items lmdb "a" 5 [7 9 14 30 12] :long :long)
    (l/put-list-items lmdb "a" 8 [17 9 4 3 12] :long :long)

    (is (= 3 (l/list-count lmdb "a" 1 :long))) ;; set behavior
    (is (l/in-list? lmdb "a" 8 17 :long :long))
    (is (= [2 3 4] (l/get-list lmdb "a" 1 :long :long)))

    (l/del-list-items lmdb "a" 8 [17 12] :long :long)
    (is (not (l/in-list? lmdb "a" 8 17 :long :long)))

    (is (= []
           (l/list-range lmdb "a" [:open-back 10 8] :long
                         [:less-than-back 8] :long)))
    (is (nil? (l/list-range-first lmdb "a" [:open-back 10 8] :long
                                  [:less-than-back 8] :long)))
    (is (= [] (l/list-range lmdb "a" [:greater-than 12] :long
                            [:greater-than 5] :long)))
    (is (= [] (l/list-range lmdb "a" [:less-than 2] :long
                            [:greater-than 5] :long)))
    (is (= []
           (l/list-range lmdb "a" [:closed-back 30 10] :long
                         [:closed-open-back 10 2] :long)))
    (is (= []
           (l/list-range lmdb "a" [:closed 0 30] :long
                         [:at-least 50] :long)))
    (is (= [[1 2] [1 3] [1 4] [2 2] [2 3] [2 4]]
           (l/list-range lmdb "a" [:closed 0 4] :long
                         [:closed 0 5] :long)))
    (is (= [[2 4] [2 3] [2 2] [1 4] [1 3] [1 2] ]
           (l/list-range lmdb "a" [:at-most-back 2] :long
                         [:at-most-back 5] :long)))
    (is (= [[5 30] [5 14] [5 12] [5 9] [5 7] [4 20] [4 14] [4 13]
            [2 9] [2 7]]
           (l/list-range lmdb "a" [:less-than-back 7] :long
                         [:greater-than-back 5] :long)))
    (is (= [[8 9]]
           (l/list-range lmdb "a" [:at-least-back 7] :long
                         [:at-least-back 5] :long)))
    (is (= [[2 4] [2 3] [2 2] [1 4] [1 3] [1 2] ]
           (l/list-range lmdb "a" [:at-most-back 3] :long
                         [:at-most-back 5] :long)))
    (is (= [[1 3] [1 2] [2 3] [2 2]]
           (l/list-range lmdb "a" [:at-most 2] :long
                         [:at-most-back 3] :long)))
    (is (= [[2 4]]
           (l/list-range lmdb "a" [:closed 2 2] :long
                         [:closed 4 5] :long)))
    (is (= [[4 14] [4 13] [5 14] [5 12] [5 9] [5 7]]
           (l/list-range lmdb "a" [:open-closed 2 5] :long
                         [:closed-back 14 5] :long)))
    (is (= [[2 9] [2 7] [2 4] [1 4]]
           (l/list-range lmdb "a" [:closed-back 3 0] :long
                         [:closed-back 10 4] :long)))
    (is (= [[2 9] [2 7]]
           (l/list-range lmdb "a" [:at-most 3] :long
                         [:at-least-back 7] :long)))
    (is (= [[8 9]]
           (l/list-range lmdb "a" [:open 5 13] :long
                         [:open-back 17 5] :long)))
    (is (= [[2 7]]
           (l/list-range lmdb "a" [:less-than-back 3] :long
                         [:closed-open-back 7 5] :long)))
    (is (= [[5 30]]
           (l/list-range lmdb "a" [:closed-back 10 0] :long
                         [:closed-open-back 30 20] :long)))
    (is (= [[1 4] [1 3] [2 4] [2 3]]
           (l/list-range lmdb "a" [:less-than 3] :long
                         [:open-closed-back 5 3] :long)))
    (is (= [[5 14] [5 30] [4 14] [4 20]]
           (l/list-range lmdb "a" [:open-back 7 3] :long
                         [:greater-than 13] :long)))
    (is (= [[8 4] [8 3]]
           (l/list-range lmdb "a" [:open 5 10] :long
                         [:less-than-back 8] :long)))
    (is (= [[8 4] [8 3]]
           (l/list-range lmdb "a" [:open 5 10] :long
                         [:less-than-back 8] :long)))
    (is (= [[8 3] [8 4] [8 9]]
           (l/list-range lmdb "a" [:open 5 10] :long [:all] :long)))
    (is (= [[1 3] [1 4]]
           (l/list-range lmdb "a" [:closed 0 1] :long [:closed 3 4] :long)))
    (is (= [[8 3] [8 4]]
           (l/list-range lmdb "a" [:closed-open-back 15 5] :long
                         [:less-than 8] :long)))
    (is (= [[1 2] [1 3] [1 4] [2 2] [2 3] [2 4]]
           (l/list-range lmdb "a" [:less-than 5] :long
                         [:less-than 5] :long)))
    (is (= [[8 9]]
           (l/list-range lmdb "a" [:greater-than 5] :long
                         [:greater-than 5] :long)))
    (is (= [[2 2] [2 3] [2 4] [1 2] [1 3] [1 4]]
           (l/list-range lmdb "a" [:closed-back 5 0] :long
                         [:closed 0 5] :long)))
    (is (= [[2 4] [2 3] [2 2] [1 4] [1 3] [1 2]]
           (l/list-range lmdb "a" [:closed-back 5 0] :long
                         [:closed-back 5 0] :long)))

    (is (= 1 (l/list-range-count lmdb "a" [:greater-than 3] :long
                                 [:greater-than 20] :long)))
    (is (= [5 30]
           (l/list-range-first lmdb "a" [:greater-than 3] :long
                               [:greater-than 20] :long)))
    (is (= [[2 2] [2 4]]
           (l/list-range-filter lmdb "a" pred [:closed 2 2] :long
                                [:all] :long)))
    (is (= [2 2]
           (l/list-range-some lmdb "a" pred [:closed 2 2] :long
                              [:all] :long)))
    (is (= 5 (l/list-range-filter-count
               lmdb "a" pred [:open 2 6] :long [:greater-than 5] :long)))

    (l/close-kv lmdb)
    (u/delete-files dir)))

(def range-types
  #{:all :all-back :at-least :at-most-back :at-most :at-least-back
    :closed :closed-back :closed-open :closed-open-back :greater-than
    :less-than-back :less-than :greater-than-back :open :open-back
    :open-closed :open-closed-back})

(test/defspec list-range-generative-test
  100
  (prop/for-all
    [ss (gen/sorted-set gen/nat {:num-elements 4})
     ranges (gen/vector (gen/elements range-types) 2)
     knoise gen/small-integer
     vnoise gen/small-integer]
    (let [dir  (u/tmp-dir (str "list-test-" (UUID/randomUUID)))
          lmdb (l/open-kv dir)
          _    (l/open-list-dbi lmdb "a")
          top  20
          _    (dotimes [i top]
                 (dotimes [j top]
                   (l/transact-kv
                     lmdb [[:put "a" i j :long :long]])))

          [^long n1 ^long n2 ^long n3 ^long n4] (vec ss)

          n3'             (+ ^long n3 ^long knoise)
          kstart          (min n1 n3')
          kend            (max n1 n3')
          n4'             (+ ^long n4 ^long vnoise)
          vstart          (min n2 n4')
          vend            (max n2 n4')
          [krange vrange] ranges

          res
          (fn [rt ^long start ^long end]
            (case rt
              :all               (range top)
              :all-back          (reverse (range top))
              :at-least          (range (if (< 0 start) start 0) top)
              :at-most-back      (reverse
                                   (range (if (< end top) (inc end) top)))
              :at-most           (range (if (< end top) (inc end) top))
              :at-least-back     (reverse
                                   (range (if (< 0 start) start 0) top))
              :closed            (range (if (< 0 start) start 0)
                                        (if (< end top) (inc end) top))
              :closed-back       (reverse
                                   (range (if (< 0 start) start 0)
                                          (if (< end top) (inc end) top)))
              :closed-open       (range (if (< 0 start) start 0)
                                        (if (< end top) end top))
              :closed-open-back  (reverse
                                   (range (if (<= 0 start) (inc start) 0)
                                          (if (< end top) (inc end) top)))
              :greater-than      (range (if (<= 0 start) (inc start) 0)
                                        top)
              :less-than-back    (reverse
                                   (range 0 (if (< end top) end top)))
              :less-than         (range 0 (if (< end top) end top))
              :greater-than-back (reverse
                                   (range (if (<= 0 start)
                                            (inc start) 0)
                                          top))
              :open              (range (if (<= 0 start) (inc start) 0)
                                        (if (< end top) end top))
              :open-back         (reverse
                                   (range (if (<= 0 start) (inc start) 0)
                                          (if (< end top) end top)))
              :open-closed       (range (if (<= 0 start) (inc start) 0)
                                        (if (< end top) (inc end) top))
              :open-closed-back  (reverse
                                   (range (if (< 0 start) start 0)
                                          (if (< end top) end top)))))
          info (fn [rt s e]
                 (case rt
                   :all               [:all]
                   :all-back          [:all-back]
                   :at-least          [:at-least s]
                   :at-most-back      [:at-most-back e]
                   :at-most           [:at-most e]
                   :at-least-back     [:at-least-back s]
                   :closed            [:closed s e]
                   :closed-back       [:closed-back e s]
                   :closed-open       [:closed-open s e]
                   :closed-open-back  [:closed-open-back e s]
                   :greater-than      [:greater-than s]
                   :less-than-back    [:less-than-back e]
                   :less-than         [:less-than e]
                   :greater-than-back [:greater-than-back s]
                   :open              [:open s e]
                   :open-back         [:open-back e s]
                   :open-closed       [:open-closed s e]
                   :open-closed-back  [:open-closed-back e s]))]
      (try
        (let [expected (for [i (res krange kstart kend)
                             j (res vrange vstart vend)]
                         [i j])
              got      (l/list-range lmdb "a"
                                     (info krange kstart kend) :long
                                     (info vrange vstart vend) :long)]
          (is (= expected got)))
        (finally
          (l/close-kv lmdb)
          (u/delete-files dir))))))<|MERGE_RESOLUTION|>--- conflicted
+++ resolved
@@ -106,19 +106,12 @@
                   (l/range-seq lmdb "c" [:all-back] :long :long)]
         (is (= (seq rs) rres)))
 
-<<<<<<< HEAD
       (is (= (->> res (drop 990))
              (l/get-range lmdb "c" [:at-least 990] :long :long)))
       (is (= (range 990 1000) (l/key-range lmdb "c" [:at-least 990] :long)))
       (with-open [^AutoCloseable rs
                   (l/range-seq lmdb "c" [:at-least 990] :long :long)]
         (is (= (seq rs) (->> res (drop 990)))))
-=======
-      ;; (is (= (->> res (drop 990))
-      ;;        (l/get-range lmdb "c" [:at-least 990] :long :long)))
-      ;; (with-open [^AutoCloseable rs (l/range-seq lmdb "c" [:at-least 990] :long :long)]
-      ;;   (is (= (seq rs) (->> res (drop 990)))))
->>>>>>> 9b1ee2a1
 
       (is (= []
              (l/get-range lmdb "c" [:greater-than 1500] :long :ignore)))
