--- conflicted
+++ resolved
@@ -27,7 +27,6 @@
                             { :db/id 3, :name "Oleg", :age 37
                              :aka    ["bigmac"]}
                             { :db/id 4, :name "John" :age 15 }]))]
-<<<<<<< HEAD
     (is (= 0 (get-in (d/explain {:run? false}
                                 '[:find ?e
                                   :in $
@@ -36,7 +35,6 @@
                                   [?e :age 17]]
                                 db)
                      [:query-graph '$ '?e :mcount])))
-=======
     (is (= (:actual-result-size (d/explain {:run? true}
                                            '[:find ?e
                                              :in $
@@ -45,7 +43,6 @@
                                              [?e :age 15]]
                                            db ))
            0))
->>>>>>> cdb78e81
     (is (empty? (d/q '[:find ?e
                        :in $
                        :where
