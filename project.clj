--- conflicted
+++ resolved
@@ -13,11 +13,7 @@
    [com.fasterxml.jackson.core/jackson-databind "2.14.2"]
    [com.github.clj-easy/graal-build-time "0.1.4"]
    [com.github.jnr/jnr-ffi "2.2.13"]
-<<<<<<< HEAD
-   [com.taoensso/encore "3.48.0"]
-=======
    [com.taoensso/encore "3.49.0"]
->>>>>>> 9b1ee2a1
    [com.taoensso/nippy "3.2.0"]
    [com.taoensso/timbre "6.0.4"]
    [joda-time/joda-time "2.12.2"]
@@ -29,7 +25,6 @@
    [org.clojure/tools.cli "1.0.214"]
    [org.clojure/test.check "1.1.1"]
    [org.clojure/data.csv "1.0.1"]
-<<<<<<< HEAD
    [org.clojars.huahaiy/dtlvnative-windows-amd64 "0.8.3"]
    [org.clojars.huahaiy/dtlvnative-linux-amd64 "0.8.3"]
    [org.clojars.huahaiy/dtlvnative-macos-amd64 "0.8.3"]
@@ -38,15 +33,7 @@
    [org.clojars.huahaiy/dtlvnative-linux-amd64-shared "0.8.3"]
    [org.clojars.huahaiy/dtlvnative-macos-amd64-shared "0.8.3"]
    [org.clojars.huahaiy/dtlvnative-macos-aarch64-shared "0.8.3"]
-   [org.eclipse.collections/eclipse-collections "11.1.0"]
-=======
-   [org.clojars.huahaiy/dtlvnative-windows-amd64 "0.7.12"]
-   [org.clojars.huahaiy/dtlvnative-linux-amd64 "0.7.12"]
-   [org.clojars.huahaiy/dtlvnative-macos-amd64 "0.7.12"]
-   [org.clojars.huahaiy/dtlvnative-macos-aarch64 "0.7.12"]
-   [org.clojars.huahaiy/dtlvnative-macos-aarch64-shared "0.7.12"]
    [org.eclipse.collections/eclipse-collections "12.0.0.M1"]
->>>>>>> 9b1ee2a1
    [org.graalvm.sdk/graal-sdk "22.3.1"]
    [org.graalvm.nativeimage/svm "22.3.1"]
    [org.graalvm.nativeimage/library-support "22.3.1"]
