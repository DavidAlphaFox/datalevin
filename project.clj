--- conflicted
+++ resolved
@@ -7,10 +7,6 @@
             :url  "https://www.eclipse.org/legal/epl-1.0/"}
   :managed-dependencies
   [[babashka/babashka.pods "0.2.0"]
-<<<<<<< HEAD
-   [metosin/jsonista "0.3.8"]
-=======
->>>>>>> 3b74eed2
    [com.cognitect/transit-clj "1.0.333"]
    [com.github.clj-easy/graal-build-time "0.1.4"]
    [com.github.jnr/jnr-ffi "2.2.16"]
